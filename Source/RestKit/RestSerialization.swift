--- conflicted
+++ resolved
@@ -19,77 +19,75 @@
 import Freddy
 
 public extension DataRequest {
-
-<<<<<<< HEAD
+    
+    /**
+     Adds a handler to be called once the request has finished.
+     
+     - parameter queue: The queue to use.
+     - parameter dataToError: A function that interprets an error model to produce an NSError.
+     - parameter path: 0 or more `String` or `Int` that subscript the `JSON`.
+     - parameter completionHandler: The code to be executed once the request has finished.
+     */
     @discardableResult
     public func responseObject<T: JSONDecodable>(
         queue: DispatchQueue? = nil,
+        dataToError: ((Data) -> Error?)? = nil,
         path: [JSONPathType]? = nil,
         completionHandler: @escaping (DataResponse<T>) -> Void)
         -> Self
-=======
-    /**
-     Creates a response serializer that returns an object of the given type initialized from
-     JSON response data.
-     
-     - parameter dataToError: A function that interprets an error model to produce an NSError.
-     - parameter path: 0 or more `String` or `Int` that subscript the `JSON`.
- 
-     - returns: An object response serializer.
-     */
-    private static func ObjectSerializer<T: JSONDecodable>(
-        dataToError: ((NSData -> NSError?)?) = nil,
-        path: [JSONPathType]? = nil)
-        -> ResponseSerializer<T, NSError>
->>>>>>> a26f8641
     {
         return response(
             queue: queue,
-            responseSerializer: DataRequest.objectResponseSerializer(path: path),
+            responseSerializer: DataRequest.objectResponseSerializer(dataToError: dataToError, path: path),
             completionHandler: completionHandler
         )
     }
     
+    /**
+     Adds a handler to be called once the request has finished.
+     
+     - parameter queue: The queue to use.
+     - parameter dataToError: A function that interprets an error model to produce an NSError.
+     - parameter path: 0 or more `String` or `Int` that subscript the `JSON`.
+     - parameter completionHandler: The code to be executed once the request has finished.
+     */
     @discardableResult
     public func responseArray<T: JSONDecodable>(
         queue: DispatchQueue? = nil,
+        dataToError: ((Data) -> Error?)? = nil,
         path: [JSONPathType]? = nil,
         completionHandler: @escaping (DataResponse<[T]>) -> Void)
         -> Self
     {
         return response(
             queue: queue,
-            responseSerializer: DataRequest.arrayResponseSerializer(path: path),
+            responseSerializer: DataRequest.arrayResponseSerializer(dataToError: dataToError, path: path),
             completionHandler: completionHandler
         )
     }
     
-    private static func objectResponseSerializer<T: JSONDecodable>(path: [JSONPathType]? = nil)
+    private static func objectResponseSerializer<T: JSONDecodable>(
+        dataToError: ((Data) -> Error?)? = nil,
+        path: [JSONPathType]? = nil)
         -> DataResponseSerializer<T>
     {
         return DataResponseSerializer { request, response, data, error in
             
             // fail if an error was already produced
             guard error == nil else { return .failure(error!) }
-
+            
             // fail if the data is nil
             guard let data = data else {
-<<<<<<< HEAD
                 return .failure(AFError.responseSerializationFailed(reason: .inputDataNil))
-=======
-                let failureReason = "Data could not be serialized. Input data was nil."
-                let error = serializationError(failureReason)
-                return .Failure(error)
->>>>>>> a26f8641
             }
-
-            // fail if the data can be converted to an NSError
+            
+            // fail if the data can be converted to an error
             if let dataToError = dataToError {
                 if let dataError = dataToError(data) {
-                    return .Failure(dataError)
+                    return .failure(dataError)
                 }
             }
-
+            
             // serialize a `T` from the json data
             do {
                 let json = try JSON(data: data)
@@ -107,90 +105,36 @@
                 } else {
                     object = try json.decode()
                 }
-<<<<<<< HEAD
                 return .success(object)
             } catch {
-                if let json = String(data: data, encoding: .utf8) {
-                    print("JSON Serialization Failed. Could not parse the following data.")
-                    print(json)
-                }
-                return .failure(AFError.responseSerializationFailed(reason: .jsonSerializationFailed(error: error)))
+                let failure = AFError.responseSerializationFailed(reason: .jsonSerializationFailed(error: error))
+                return .failure(failure)
             }
         }
     }
-
-    private static func arrayResponseSerializer<T: JSONDecodable>(path: [JSONPathType]? = nil)
+    
+    private static func arrayResponseSerializer<T: JSONDecodable>(
+        dataToError: ((Data) -> Error?)? = nil,
+        path: [JSONPathType]? = nil)
         -> DataResponseSerializer<[T]>
-=======
-                return .Success(object)
-            } catch JSON.Error.IndexOutOfBounds(let index) {
-                let failureReason = "Data could not be serialized. Failed to parse JSON response." +
-                                    " The index (\(index)) is out of bounds for a JSON array."
-                let error = serializationError(failureReason)
-                return .Failure(error)
-            } catch JSON.Error.KeyNotFound(let key) {
-                let failureReason = "Data could not be serialized. Failed to parse JSON response." +
-                                    " The key (\(key)) was not found in the JSON dictionary."
-                let error = serializationError(failureReason)
-                return .Failure(error)
-            } catch JSON.Error.UnexpectedSubscript(let type) {
-                let failureReason = "Data could not be serialized. Failed to parse JSON response." +
-                                    " The JSON is not subscriptable with type \(type)."
-                let error = serializationError(failureReason)
-                return .Failure(error)
-            } catch JSON.Error.ValueNotConvertible(let value, let type) {
-                let failureReason = "Data could not be serialized. Failed to parse JSON response." +
-                                    " Unexpected JSON value (\(value)) was found that is not " +
-                                    "convertible to the type \(type)."
-                let error = serializationError(failureReason)
-                return .Failure(error)
-            } catch {
-                let failureReason = "Data could not be serialized. Failed to parse JSON response." +
-                                    " No error information was provided during serialization."
-                let error = serializationError(failureReason)
-                return .Failure(error)
-            }
-        }
-    }
-
-    /**
-     Creates a response serializer that returns an array of objects of the given type
-     initialized from JSON response data.
-
-     - parameter dataToError: A function that interprets an error model to produce an NSError.
-     - parameter path: 0 or more `String` or `Int` that subscript the `JSON`.
-
-     - returns: An object response serializer.
-     */
-    private static func ArraySerializer<T: JSONDecodable>(
-        dataToError: ((NSData -> NSError?)?) = nil,
-        path: [JSONPathType]? = nil)
-        -> ResponseSerializer<[T], NSError>
->>>>>>> a26f8641
     {
         return DataResponseSerializer { request, response, data, error in
-
+            
             // fail if an error was already produced
             guard error == nil else { return .failure(error!) }
-
+            
             // fail if the data is nil
             guard let data = data else {
-<<<<<<< HEAD
                 return .failure(AFError.responseSerializationFailed(reason: .inputDataNil))
-=======
-                let failureReason = "Data could not be serialized. Input data was nil."
-                let error = serializationError(failureReason)
-                return .Failure(error)
->>>>>>> a26f8641
             }
-
-            // fail if the data can be converted to an NSError
+            
+            // fail if the data can be converted to an error
             if let dataToError = dataToError {
                 if let dataError = dataToError(data) {
-                    return .Failure(dataError)
+                    return .failure(dataError)
                 }
             }
-
+            
             // serialize a `[T]` from the json data
             do {
                 let json = try JSON(data: data)
@@ -209,103 +153,11 @@
                     array = try json.getArray()
                 }
                 let objects: [T] = try array.map { json in try json.decode() }
-<<<<<<< HEAD
                 return .success(objects)
             } catch {
-                if let json = String(data: data, encoding: .utf8) {
-                    print("JSON Serialization Failed. Could not parse the following data.")
-                    print(json)
-                }
-                return .failure(AFError.responseSerializationFailed(reason: .jsonSerializationFailed(error: error)))
+                let failure = AFError.responseSerializationFailed(reason: .jsonSerializationFailed(error: error))
+                return .failure(failure)
             }
         }
     }
-=======
-                return .Success(objects)
-            } catch JSON.Error.IndexOutOfBounds(let index) {
-                let failureReason = "Data could not be serialized. Failed to parse JSON response." +
-                                    " The index (\(index)) is out of bounds for a JSON array."
-                let error = serializationError(failureReason)
-                return .Failure(error)
-            } catch JSON.Error.KeyNotFound(let key) {
-                let failureReason = "Data could not be serialized. Failed to parse JSON response." +
-                                    " The key (\(key)) was not found in the JSON dictionary."
-                let error = serializationError(failureReason)
-                return .Failure(error)
-            } catch JSON.Error.UnexpectedSubscript(let type) {
-                let failureReason = "Data could not be serialized. Failed to parse JSON response." +
-                                    " The JSON is not subscriptable with type \(type)."
-                let error = serializationError(failureReason)
-                return .Failure(error)
-            } catch JSON.Error.ValueNotConvertible(let value, let type) {
-                let failureReason = "Data could not be serialized. Failed to parse JSON response." +
-                                    " Unexpected JSON value (\(value)) was found that is not " +
-                                    "convertible to the type \(type)."
-                let error = serializationError(failureReason)
-                return .Failure(error)
-            } catch {
-                let failureReason = "Data could not be serialized. Failed to parse JSON response." +
-                                    " No error information was provided during serialization."
-                let error = serializationError(failureReason)
-                return .Failure(error)
-            }
-        }
-    }
-
-    /**
-     Adds a handler to be called once the request has finished.
- 
-     - parameter queue: The queue to use.
-     - parameter dataToError: A function that interprets an error model to produce an NSError.
-     - parameter path: 0 or more `String` or `Int` that subscript the `JSON`.
-     - parameter completionHandler: The code to be executed once the request has finished.
-     */
-    public func responseObject<T: JSONDecodable>(
-        queue queue: dispatch_queue_t? = nil,
-        dataToError: (NSData -> NSError?)? = nil,
-        path: [JSONPathType]? = nil,
-        completionHandler: Response<T, NSError> -> Void)
-        -> Self
-    {
-        return response(
-            queue: queue,
-            responseSerializer: Request.ObjectSerializer(dataToError, path: path),
-            completionHandler: completionHandler
-        )
-    }
-
-    /**
-     Adds a handler to be called once the request has finished.
-
-     - parameter queue: The queue to use.
-     - parameter dataToError: A function that interprets an error model to produce an NSError.
-     - parameter path: 0 or more `String` or `Int` that subscript the `JSON`.
-     - parameter completionHandler: The code to be executed once the request has finished.
-     */
-    public func responseArray<T: JSONDecodable>(
-        queue queue: dispatch_queue_t? = nil,
-        dataToError: (NSData -> NSError?)? = nil,
-        path: [JSONPathType]? = nil,
-        completionHandler: Response<[T], NSError> -> Void)
-        -> Self
-    {
-        return response(
-            queue: queue,
-            responseSerializer: Request.ArraySerializer(dataToError, path: path),
-            completionHandler: completionHandler
-        )
-    }
-    
-    /**
-     Return an `NSError` that describes a serialization error.
- 
-     - parameter failureReason: A description of the error's cause.
-     */
-    private static func serializationError(failureReason: String) -> NSError {
-        let code = Error.Code.DataSerializationFailed.rawValue
-        let userInfo = [NSLocalizedFailureReasonErrorKey: failureReason]
-        let error = NSError(domain: Error.Domain, code: code, userInfo: userInfo)
-        return error
-    }
->>>>>>> a26f8641
 }