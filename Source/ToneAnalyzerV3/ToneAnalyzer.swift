--- conflicted
+++ resolved
@@ -127,12 +127,8 @@
         // execute REST request
         Alamofire.request(request)
             .authenticate(user: username, password: password)
-<<<<<<< HEAD
-            .responseObject() { (response: DataResponse<ToneAnalysis>) in
-=======
             .responseObject(dataToError: dataToError) {
-                (response: Response<ToneAnalysis, NSError>) in
->>>>>>> a26f8641
+                (response: DataResponse<ToneAnalysis>) in
                 switch response.result {
                 case .success(let toneAnalysis): success(toneAnalysis)
                 case .failure(let error): failure?(error)
