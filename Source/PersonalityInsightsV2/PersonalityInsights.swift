/**
 * Copyright IBM Corporation 2016
 *
 * Licensed under the Apache License, Version 2.0 (the "License");
 * you may not use this file except in compliance with the License.
 * You may obtain a copy of the License at
 *
 * http://www.apache.org/licenses/LICENSE-2.0
 *
 * Unless required by applicable law or agreed to in writing, software
 * distributed under the License is distributed on an "AS IS" BASIS,
 * WITHOUT WARRANTIES OR CONDITIONS OF ANY KIND, either express or implied.
 * See the License for the specific language governing permissions and
 * limitations under the License.
 **/

import Foundation
import Freddy
import RestKit

/**
 The Watson Personality Insights service uses linguistic analytics to extract a spectrum
 of cognitive and social characteristics from the text data that a person generates
 through blogs, tweets, forum posts, and more.
 */
public class PersonalityInsights {
    
    /// The base URL to use when contacting the service.
    public var serviceURL = "https://gateway.watsonplatform.net/personality-insights/api"
    
    /// The default HTTP headers for all requests to the service.
    public var defaultHeaders = [String: String]()
    
    private let credentials: Credentials
    private let domain = "com.ibm.watson.developer-cloud.PersonalityInsightsV2"

    /**
     Create a `PersonalityInsights` object.
     
     - parameter username: The username used to authenticate with the service.
     - parameter password: The password used to authenticate with the service.
     */
    public init(username: String, password: String) {
        credentials = Credentials.basicAuthentication(username: username, password: password)
    }

    /**
     If the given data represents an error returned by the Visual Recognition service, then return
     an NSError with information about the error that occured. Otherwise, return nil.
     
     - parameter data: Raw data returned from the service that may represent an error.
     */
    private func dataToError(data: Data) -> NSError? {
        do {
            let json = try JSON(data: data)
            let code = try json.getInt(at: "code")
            let error = try json.getString(at: "error")
            let help = try json.getString(at: "help")
            let userInfo = [
                NSLocalizedFailureReasonErrorKey: error,
                NSLocalizedRecoverySuggestionErrorKey: help
            ]
            return NSError(domain: domain, code: code, userInfo: userInfo)
        } catch {
            return nil
        }
    }

    /**
     Analyze text to generate a personality profile.
 
     - parameter text: The text to analyze.
     - parameter acceptLanguage: The desired language of the response.
     - parameter contentLanguage: The language of the text being analyzed.
     - parameter includeRaw: If true, then a raw score for each characteristic is returned in
        addition to a normalized score. Raw scores are not compared with a sample population.
        A raw sampling error for each characteristic is also returned.
     - parameter failure: A function executed if an error occurs.
     - parameter success: A function executed with the personality profile.
     */
    public func getProfile(
        fromText text: String,
        acceptLanguage: String? = nil,
        contentLanguage: String? = nil,
        includeRaw: Bool? = nil,
        failure: ((Error) -> Void)? = nil,
        success: @escaping (Profile) -> Void)
    {
        guard let content = text.data(using: String.Encoding.utf8) else {
            let failureReason = "Text could not be encoded to NSData with NSUTF8StringEncoding."
            let userInfo = [NSLocalizedFailureReasonErrorKey: failureReason]
            let error = NSError(domain: domain, code: 0, userInfo: userInfo)
            failure?(error)
            return
        }

        getProfile(
            fromContent: content,
            withType: "text/plain",
            acceptLanguage: acceptLanguage,
            contentLanguage: contentLanguage,
            includeRaw: includeRaw,
            failure: failure,
            success: success
        )
    }

    /**
     Analyze the text of a webpage to generate a personality profile.
     The HTML tags are stripped before the text is analyzed.

     - parameter html: The webpage that contains text to analyze.
     - parameter acceptLanguage: The desired language of the response.
     - parameter contentLanguage: The language of the text being analyzed.
     - parameter includeRaw: If true, then a raw score for each characteristic is returned in
        addition to a normalized score. Raw scores are not compared with a sample population.
        A raw sampling error for each characteristic is also returned.
     - parameter failure: A function executed if an error occurs.
     - parameter success: A function executed with the personality profile.
     */
    public func getProfile(
        fromHTML html: String,
        acceptLanguage: String? = nil,
        contentLanguage: String? = nil,
        includeRaw: Bool? = nil,
        failure: ((Error) -> Void)? = nil,
        success: @escaping (Profile) -> Void)
    {
        guard let content = html.data(using: String.Encoding.utf8) else {
            let failureReason = "HTML could not be encoded to NSData with NSUTF8StringEncoding."
            let userInfo = [NSLocalizedFailureReasonErrorKey: failureReason]
            let error = NSError(domain: domain, code: 0, userInfo: userInfo)
            failure?(error)
            return
        }

        getProfile(
            fromContent: content,
            withType: "text/html",
            acceptLanguage: acceptLanguage,
            contentLanguage: contentLanguage,
            includeRaw: includeRaw,
            failure: failure,
            success: success
        )
    }

    /**
     Analyze input content items to generate a personality profile.
 
     - parameter contentItems: The content items to analyze.
     - parameter acceptLanguage: The desired language of the response.
     - parameter contentLanguage: The language of the text being analyzed.
     - parameter includeRaw: If true, then a raw score for each characteristic is returned in
        addition to a normalized score. Raw scores are not compared with a sample population.
        A raw sampling error for each characteristic is also returned.
     - parameter failure: A function executed if an error occurs.
     - parameter success: A function executed with the personality profile.
     */
    public func getProfile(
        fromContentItems contentItems: [ContentItem],
        acceptLanguage: String? = nil,
        contentLanguage: String? = nil,
        includeRaw: Bool? = nil,
        failure: ((Error) -> Void)? = nil,
        success: @escaping (Profile) -> Void)
    {
        let items = contentItems.map { item in item.toJSON() }
        let body = JSON.dictionary(["contentItems": JSON.array(items)])
        guard let content = try? body.serialize() else {
            let failureReason = "Content items could not be serialized to JSON."
            let userInfo = [NSLocalizedFailureReasonErrorKey: failureReason]
            let error = NSError(domain: domain, code: 0, userInfo: userInfo)
            failure?(error)
            return
        }

        getProfile(
            fromContent: content,
            withType: "application/json",
            acceptLanguage: acceptLanguage,
            contentLanguage: contentLanguage,
            includeRaw: includeRaw,
            failure: failure,
            success: success
        )
    }


    /**
     Analyze content to generate a personality profile.
 
     - parameter content: The content to analyze.
     - parameter contentType: The MIME content-type of the content.
     - parameter acceptLanguage: The desired language of the response.
     - parameter contentLanguage: The language of the text being analyzed.
     - parameter includeRaw: If true, then a raw score for each characteristic is returned in
        addition to a normalized score. Raw scores are not compared with a sample population.
        A raw sampling error for each characteristic is also returned.
     - parameter failure: A function executed if an error occurs.
     - parameter success: A function executed with the personality profile.
     */
    private func getProfile(
        fromContent content: Data?,
        withType contentType: String,
        acceptLanguage: String? = nil,
        contentLanguage: String? = nil,
        includeRaw: Bool? = nil,
        failure: ((Error) -> Void)? = nil,
        success: @escaping (Profile) -> Void)
    {
        // construct query parameters
        var queryParameters = [URLQueryItem]()
        if let includeRaw = includeRaw {
            let queryParameter = URLQueryItem(name: "include_raw", value: "\(includeRaw)")
            queryParameters.append(queryParameter)
        }

        // construct header parameters
        var headerParameters = defaultHeaders
        if let acceptLanguage = acceptLanguage {
            headerParameters["Accept-Language"] = acceptLanguage
        }
        if let contentLanguage = contentLanguage {
            headerParameters["Content-Language"] = contentLanguage
        }

        // construct REST request
        let request = RestRequest(
            method: "POST",
            url: serviceURL + "/v2/profile",
            credentials: credentials,
            headerParameters: headerParameters,
            acceptType: "application/json",
            contentType: contentType,
            queryItems: queryParameters,
            messageBody: content
        )

        // execute REST request
<<<<<<< HEAD
        request.responseObject() { (response: RestResponse<Profile>) in
=======
        Alamofire.request(request)
            .authenticate(user: username, password: password)
            .responseObject(dataToError: dataToError) {
                (response: DataResponse<Profile>) in
>>>>>>> e1e2a377
                switch response.result {
                case .success(let profile): success(profile)
                case .failure(let error): failure?(error)
                }
        }
    }
}<|MERGE_RESOLUTION|>--- conflicted
+++ resolved
@@ -238,14 +238,8 @@
         )
 
         // execute REST request
-<<<<<<< HEAD
-        request.responseObject() { (response: RestResponse<Profile>) in
-=======
-        Alamofire.request(request)
-            .authenticate(user: username, password: password)
-            .responseObject(dataToError: dataToError) {
-                (response: DataResponse<Profile>) in
->>>>>>> e1e2a377
+        request.responseObject(dataToError: dataToError) {
+            (response: RestResponse<Profile>) in
                 switch response.result {
                 case .success(let profile): success(profile)
                 case .failure(let error): failure?(error)
