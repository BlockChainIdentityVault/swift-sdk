--- conflicted
+++ resolved
@@ -60,11 +60,11 @@
      
      - parameter data: Raw data returned from the service that may represent an error.
      */
-    private func dataToError(data: NSData) -> NSError? {
+    private func dataToError(data: Data) -> NSError? {
         do {
             let json = try JSON(data: data)
-            let error = try json.string("error")
-            let code = (try? json.int("code")) ?? 400
+            let error = try json.getString(at: "error")
+            let code = (try? json.getInt(at: "code")) ?? 400
             let userInfo = [NSLocalizedFailureReasonErrorKey: error]
             return NSError(domain: domain, code: code, userInfo: userInfo)
         } catch {
@@ -152,12 +152,8 @@
         // execute REST request
         Alamofire.request(request)
             .authenticate(user: username, password: password)
-<<<<<<< HEAD
-            .responseObject() { (response: DataResponse<MessageResponse>) in
-=======
             .responseObject(dataToError: dataToError) {
-                (response: Response<MessageResponse, NSError>) in
->>>>>>> a26f8641
+                (response: DataResponse<MessageResponse>) in
                 switch response.result {
                 case .success(let response): success(response)
                 case .failure(let error): failure?(error)
