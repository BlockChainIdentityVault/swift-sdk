--- conflicted
+++ resolved
@@ -148,21 +148,11 @@
         )
         
         // execute REST request
-<<<<<<< HEAD
-        request.responseObject() { (response: RestResponse<MessageResponse>) in
+        request.responseObject(dataToError: dataToError) {
+            (response: RestResponse<MessageResponse>) in
             switch response.result {
             case .success(let response): success(response)
             case .failure(let error): failure?(error)
-=======
-        Alamofire.request(request)
-            .authenticate(user: username, password: password)
-            .responseObject(dataToError: dataToError) {
-                (response: DataResponse<MessageResponse>) in
-                switch response.result {
-                case .success(let response): success(response)
-                case .failure(let error): failure?(error)
-                }
->>>>>>> e1e2a377
             }
         }
     }
