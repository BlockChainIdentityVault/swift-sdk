/**
 * Copyright IBM Corporation 2016
 *
 * Licensed under the Apache License, Version 2.0 (the "License");
 * you may not use this file except in compliance with the License.
 * You may obtain a copy of the License at
 *
 * http://www.apache.org/licenses/LICENSE-2.0
 *
 * Unless required by applicable law or agreed to in writing, software
 * distributed under the License is distributed on an "AS IS" BASIS,
 * WITHOUT WARRANTIES OR CONDITIONS OF ANY KIND, either express or implied.
 * See the License for the specific language governing permissions and
 * limitations under the License.
 **/

import Foundation
import Alamofire
import Freddy
import RestKit

/**
 The IBM Watson Speech to Text service enables you to add speech transcription capabilities to
 your application. It uses machine intelligence to combine information about grammar and language
 structure to generate an accurate transcription. Transcriptions are supported for various audio
 formats and languages.
 
 This class makes it easy to recognize audio with the Speech to Text service. Internally, many
 of the functions make use of the `SpeechToTextSession` class, but this class provides a simpler
 interface by minimizing customizability. If you find that you require more control of the session
 or microphone, consider using the `SpeechToTextSession` class instead.
 */
public class SpeechToText {

    /// The base URL to use when contacting the service.
    public var serviceURL = "https://stream.watsonplatform.net/speech-to-text/api"
    
    /// The URL that shall be used to obtain a token.
    public var tokenURL = "https://stream.watsonplatform.net/authorization/api/v1/token"
    
    /// The URL that shall be used to stream audio for transcription.
    public var websocketsURL = "wss://stream.watsonplatform.net/speech-to-text/api/v1/recognize"
    
    /// The default HTTP headers for all requests to the service.
    public var defaultHeaders = [String: String]()
    
    private let username: String
    private let password: String
    private var microphoneSession: SpeechToTextSession?
    private let domain = "com.ibm.watson.developer-cloud.SpeechToTextV1"

    /**
     Create a `SpeechToText` object.
     
     - parameter username: The username used to authenticate with the service.
     - parameter password: The password used to authenticate with the service.
     */
    public init(username: String, password: String) {
        self.username = username
        self.password = password
    }
    
    /**
     If the given data represents an error returned by the Speech to Text service, then return
     an NSError object with information about the error that occured. Otherwise, return nil.
     
     - parameter data: Raw data returned from the service that may represent an error.
     */
    private func dataToError(data: Data) -> NSError? {
        do {
            let json = try JSON(data: data)
            let error = try json.getString(at: "error")
            let code = try json.getInt(at: "code")
            let description = try json.getString(at: "code_description")
            let userInfo = [
                NSLocalizedFailureReasonErrorKey: error,
                NSLocalizedRecoverySuggestionErrorKey: description
            ]
            return NSError(domain: domain, code: code, userInfo: userInfo)
        } catch {
            return nil
        }
    }
    
    /**
     Retrieve a list of models available for use with the service.
     
     - parameter failure: A function executed if an error occurs.
     - parameter success: A function executed with the list of models.
     */
    public func getModels(failure: ((Error) -> Void)? = nil, success: @escaping ([Model]) -> Void) {
        // construct REST request
        let request = RestRequest(
            method: .get,
            url: serviceURL + "/v1/models",
            headerParameters: defaultHeaders,
            acceptType: "application/json"
        )
        
        // execute REST request
        Alamofire.request(request)
            .authenticate(user: username, password: password)
<<<<<<< HEAD
            .responseArray(path: ["models"]) { (response: DataResponse<[Model]>) in
=======
            .responseArray(dataToError: dataToError, path: ["models"]) {
                (response: Response<[Model], NSError>) in
>>>>>>> a26f8641
                switch response.result {
                case .success(let models): success(models)
                case .failure(let error): failure?(error)
                }
            }
    }
    
    /**
     Retrieve information about a particular model that is available for use with the service.
     
     - parameter withID: The alphanumeric ID of the model.
     - parameter failure: A function executed if an error occurs.
     - parameter success: A function executed with information about the model.
    */
    public func getModel(
        withID modelID: String,
        failure: ((Error) -> Void)? = nil,
        success: @escaping (Model) -> Void)
    {
        //construct REST request
        let request = RestRequest(
            method: .get,
            url: serviceURL + "/v1/models/" + modelID,
            headerParameters: defaultHeaders,
            acceptType: "application/json"
        )
        
        // execute REST request
        Alamofire.request(request)
            .authenticate(user: username, password: password)
<<<<<<< HEAD
            .responseObject() { (response: DataResponse<Model>) in
=======
            .responseObject(dataToError: dataToError) {
                (response: Response<Model, NSError>) in
>>>>>>> a26f8641
                switch response.result {
                case .success(let model): success(model)
                case .failure(let error): failure?(error)
                }
            }
    }

    /**
     Perform speech recognition for an audio file.
    
     - parameter audio: The audio file to transcribe.
     - parameter settings: The configuration to use for this recognition request.
     - parameter model: The language and sample rate of the audio. For supported models, visit
        https://www.ibm.com/watson/developercloud/doc/speech-to-text/input.shtml#models.
     - parameter customizationID: The GUID of a custom language model that is to be used with the
        request. The base language model of the specified custom language model must match the
        model specified with the `model` parameter. By default, no custom model is used.
     - parameter learningOptOut: If `true`, then this request will not be logged for training.
     - parameter failure: A function executed whenever an error occurs.
     - parameter success: A function executed with all transcription results whenever
        a final or interim transcription is received.
     */
    public func recognize(
        audio: URL,
        settings: RecognitionSettings,
        model: String? = nil,
        customizationID: String? = nil,
        learningOptOut: Bool? = nil,
        failure: ((Error) -> Void)? = nil,
        success: @escaping (SpeechRecognitionResults) -> Void)
    {
        do {
            let data = try Data(contentsOf: audio)
            recognize(
                audio: data,
                settings: settings,
                model: model,
                learningOptOut: learningOptOut,
                failure: failure,
                success: success
            )
        } catch {
            let failureReason = "Could not load audio data from \(audio)."
            let userInfo = [NSLocalizedFailureReasonErrorKey: failureReason]
            let error = NSError(domain: domain, code: 0, userInfo: userInfo)
            failure?(error)
            return
        }
<<<<<<< HEAD
=======

        recognize(
            data,
            settings: settings,
            model: model,
            customizationID: customizationID,
            learningOptOut: learningOptOut,
            failure: failure,
            success: success
        )
>>>>>>> a26f8641
    }

    /**
     Perform speech recognition for audio data.

     - parameter audio: The audio data to transcribe.
     - parameter settings: The configuration to use for this recognition request.
     - parameter model: The language and sample rate of the audio. For supported models, visit
        https://www.ibm.com/watson/developercloud/doc/speech-to-text/input.shtml#models.
     - parameter customizationID: The GUID of a custom language model that is to be used with the
        request. The base language model of the specified custom language model must match the
        model specified with the `model` parameter. By default, no custom model is used.
     - parameter learningOptOut: If `true`, then this request will not be logged for training.
     - parameter failure: A function executed whenever an error occurs.
     - parameter success: A function executed with all transcription results whenever
        a final or interim transcription is received.
     */
    public func recognize(
        audio: Data,
        settings: RecognitionSettings,
        model: String? = nil,
        customizationID: String? = nil,
        learningOptOut: Bool? = nil,
        failure: ((Error) -> Void)? = nil,
        success: @escaping (SpeechRecognitionResults) -> Void)
    {
        // create session
        let session = SpeechToTextSession(
            username: username,
            password: password,
            model: model,
            customizationID: customizationID,
            learningOptOut: learningOptOut
        )
        
        // set urls
        session.serviceURL = serviceURL
        session.tokenURL = tokenURL
        session.websocketsURL = websocketsURL
        
        // set headers
        session.defaultHeaders = defaultHeaders
        
        // set callbacks
        session.onResults = success
        session.onError = failure
        
        // execute recognition request
        session.connect()
        session.startRequest(settings: settings)
        session.recognize(audio: audio)
        session.stopRequest()
        session.disconnect()
    }

    /**
     Perform speech recognition for microphone audio. To stop the microphone, invoke
     `stopRecognizeMicrophone()`.
     
     Knowing when to stop the microphone depends upon the recognition request's continuous setting:
     
     - If `false`, then the service ends the recognition request at the first end-of-speech
     incident (denoted by a half-second of non-speech or when the stream terminates). This
     will coincide with a `final` transcription result. So the `success` callback should
     be configured to stop the microphone when a final transcription result is received.
     
     - If `true`, then you will typically stop the microphone based on user-feedback. For example,
     your application may have a button to start/stop the request, or you may stream the
     microphone for the duration of a long press on a UI element.
     
     Microphone audio is compressed to Opus format unless otherwise specified by the `compress`
     parameter. With compression enabled, the `settings` should specify a `contentType` of
     `AudioMediaType.Opus`. With compression disabled, the `settings` should specify `contentType`
     of `AudioMediaType.L16(rate: 16000, channels: 1)`.
     
     This function may cause the system to automatically prompt the user for permission
     to access the microphone. Use `AVAudioSession.requestRecordPermission(_:)` if you
     would prefer to ask for the user's permission in advance.

     - parameter settings: The configuration for this transcription request.
     - parameter model: The language and sample rate of the audio. For supported models, visit
        https://www.ibm.com/watson/developercloud/doc/speech-to-text/input.shtml#models.
     - parameter customizationID: The GUID of a custom language model that is to be used with the
        request. The base language model of the specified custom language model must match the
        model specified with the `model` parameter. By default, no custom model is used.
     - parameter learningOptOut: If `true`, then this request will not be logged for training.
     - parameter compress: Should microphone audio be compressed to Opus format?
        (Opus compression reduces latency and bandwidth.)
     - parameter failure: A function executed whenever an error occurs.
     - parameter success: A function executed with all transcription results whenever
        a final or interim transcription is received.
     */
    public func recognizeMicrophone(
        settings: RecognitionSettings,
        model: String? = nil,
        customizationID: String? = nil,
        learningOptOut: Bool? = nil,
        compress: Bool = true,
        failure: ((Error) -> Void)? = nil,
        success: @escaping (SpeechRecognitionResults) -> Void)
    {
        // validate settings
        var settings = settings
        settings.contentType = compress ? .opus : .l16(rate: 16000, channels: 1)
        
        // create session
        let session = SpeechToTextSession(
            username: username,
            password: password,
            model: model,
            customizationID: customizationID,
            learningOptOut: learningOptOut
        )
        
        // set urls
        session.serviceURL = serviceURL
        session.tokenURL = tokenURL
        session.websocketsURL = websocketsURL
        
        // set headers
        session.defaultHeaders = defaultHeaders
        
        // set callbacks
        session.onResults = success
        session.onError = failure
        
        // start recognition request
        session.connect()
        session.startRequest(settings: settings)
        session.startMicrophone(compress: compress)
        
        // store session
        microphoneSession = session
    }
    
    /**
     Stop performing speech recognition for microphone audio.
 
     When invoked, this function will
        1. Stop recording audio from the microphone.
        2. Send a stop message to stop the current recognition request.
        3. Wait to receive all recognition results then disconnect from the service.
     */
    public func stopRecognizeMicrophone() {
        microphoneSession?.stopMicrophone()
        microphoneSession?.stopRequest()
        microphoneSession?.disconnect()
    }
}<|MERGE_RESOLUTION|>--- conflicted
+++ resolved
@@ -100,12 +100,8 @@
         // execute REST request
         Alamofire.request(request)
             .authenticate(user: username, password: password)
-<<<<<<< HEAD
-            .responseArray(path: ["models"]) { (response: DataResponse<[Model]>) in
-=======
             .responseArray(dataToError: dataToError, path: ["models"]) {
-                (response: Response<[Model], NSError>) in
->>>>>>> a26f8641
+                (response: DataResponse<[Model]>) in
                 switch response.result {
                 case .success(let models): success(models)
                 case .failure(let error): failure?(error)
@@ -136,12 +132,8 @@
         // execute REST request
         Alamofire.request(request)
             .authenticate(user: username, password: password)
-<<<<<<< HEAD
-            .responseObject() { (response: DataResponse<Model>) in
-=======
             .responseObject(dataToError: dataToError) {
-                (response: Response<Model, NSError>) in
->>>>>>> a26f8641
+                (response: DataResponse<Model>) in
                 switch response.result {
                 case .success(let model): success(model)
                 case .failure(let error): failure?(error)
@@ -190,19 +182,6 @@
             failure?(error)
             return
         }
-<<<<<<< HEAD
-=======
-
-        recognize(
-            data,
-            settings: settings,
-            model: model,
-            customizationID: customizationID,
-            learningOptOut: learningOptOut,
-            failure: failure,
-            success: success
-        )
->>>>>>> a26f8641
     }
 
     /**
