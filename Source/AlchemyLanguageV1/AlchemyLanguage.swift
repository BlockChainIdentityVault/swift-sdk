--- conflicted
+++ resolved
@@ -48,16 +48,11 @@
         self.apiKey = apiKey
     }
     
-<<<<<<< HEAD
-    private func buildBody(document:  URL, html: Bool) throws -> Data {
-        guard let docAsString = try? String(contentsOf: document)
-            .addingPercentEncoding(withAllowedCharacters: unreservedCharacters) else {
-=======
-    private func dataToError(data: NSData) -> NSError? {
+    private func dataToError(data: Data) -> NSError? {
         do {
             let json = try JSON(data: data)
-            let status = try json.string("status")
-            let statusInfo = try json.string("statusInfo")
+            let status = try json.getString(at: "status")
+            let statusInfo = try json.getString(at: "statusInfo")
             let userInfo = [
                 NSLocalizedFailureReasonErrorKey: status,
                 NSLocalizedDescriptionKey: statusInfo
@@ -67,11 +62,10 @@
             return nil
         }
     }
-    
-    private func buildBody(document: NSURL, html: Bool) throws -> NSData {
-        guard let docAsString = try? String(contentsOfURL: document)
-            .stringByAddingPercentEncodingWithAllowedCharacters(unreservedCharacters) else {
->>>>>>> a26f8641
+
+    private func buildBody(document:  URL, html: Bool) throws -> Data {
+        guard let docAsString = try? String(contentsOf: document)
+            .addingPercentEncoding(withAllowedCharacters: unreservedCharacters) else {
                 let failureReason = "Profile could not be escaped."
                 let userInfo = [NSLocalizedFailureReasonErrorKey: failureReason]
                 let error = NSError(domain: errorDomain, code: 0, userInfo: userInfo)
@@ -122,12 +116,8 @@
         
         // execute request
         Alamofire.request(request)
-<<<<<<< HEAD
-            .responseObject() { (response: DataResponse<DocumentAuthors>) in
-=======
-            .responseObject(dataToError: dataToError) {
-                (response: Response<DocumentAuthors, NSError>) in
->>>>>>> a26f8641
+            .responseObject(dataToError: dataToError) {
+                (response: DataResponse<DocumentAuthors>) in
                 switch response.result {
                 case .success(let authors): success(authors)
                 case .failure(let error): failure?(error)
@@ -174,12 +164,8 @@
         
         // execute request
         Alamofire.request(request)
-<<<<<<< HEAD
-            .responseObject() { (response: DataResponse<DocumentAuthors>) in
-=======
-            .responseObject(dataToError: dataToError) {
-                (response: Response<DocumentAuthors, NSError>) in
->>>>>>> a26f8641
+            .responseObject(dataToError: dataToError) {
+                (response: DataResponse<DocumentAuthors>) in
                 switch response.result {
                 case .success(let authors): success(authors)
                 case .failure(let error): failure?(error)
@@ -226,12 +212,8 @@
         
         // execute request
         Alamofire.request(request)
-<<<<<<< HEAD
-            .responseObject() { (response: DataResponse<ConceptResponse>) in
-=======
-            .responseObject(dataToError: dataToError) {
-                (response: Response<ConceptResponse, NSError>) in
->>>>>>> a26f8641
+            .responseObject(dataToError: dataToError) {
+                (response: DataResponse<ConceptResponse>) in
                 switch response.result {
                 case .success(let concepts): success(concepts)
                 case .failure(let error): failure?(error)
@@ -284,12 +266,8 @@
         
         // execute request
         Alamofire.request(request)
-<<<<<<< HEAD
-            .responseObject() { (response: DataResponse<ConceptResponse>) in
-=======
-            .responseObject(dataToError: dataToError) {
-                (response: Response<ConceptResponse, NSError>) in
->>>>>>> a26f8641
+            .responseObject(dataToError: dataToError) {
+                (response: DataResponse<ConceptResponse>) in
                 switch response.result {
                 case .success(let concepts): success(concepts)
                 case .failure(let error): failure?(error)
@@ -338,12 +316,8 @@
         
         // execute request
         Alamofire.request(request)
-<<<<<<< HEAD
-            .responseObject() { (response: DataResponse<ConceptResponse>) in
-=======
-            .responseObject(dataToError: dataToError) {
-                (response: Response<ConceptResponse, NSError>) in
->>>>>>> a26f8641
+            .responseObject(dataToError: dataToError) {
+                (response: DataResponse<ConceptResponse>) in
                 switch response.result {
                 case .success(let concepts): success(concepts)
                 case .failure(let error): failure?(error)
@@ -420,12 +394,8 @@
         
         // execute request
         Alamofire.request(request)
-<<<<<<< HEAD
-            .responseObject() { (response: DataResponse<Entities>) in
-=======
-            .responseObject(dataToError: dataToError) {
-                (response: Response<Entities, NSError>) in
->>>>>>> a26f8641
+            .responseObject(dataToError: dataToError) {
+                (response: DataResponse<Entities>) in
                 switch response.result {
                 case .success(let entities): success(entities)
                 case .failure(let error): failure?(error)
@@ -510,12 +480,8 @@
         
         // execute request
         Alamofire.request(request)
-<<<<<<< HEAD
-            .responseObject() { (response: DataResponse<Entities>) in
-=======
-            .responseObject(dataToError: dataToError) {
-                (response: Response<Entities, NSError>) in
->>>>>>> a26f8641
+            .responseObject(dataToError: dataToError) {
+                (response: DataResponse<Entities>) in
                 switch response.result {
                 case .success(let entities): success(entities)
                 case .failure(let error): failure?(error)
@@ -595,12 +561,8 @@
         
         // execute request
         Alamofire.request(request)
-<<<<<<< HEAD
-            .responseObject() { (response: DataResponse<Entities>) in
-=======
-            .responseObject(dataToError: dataToError) {
-                (response: Response<Entities, NSError>) in
->>>>>>> a26f8641
+            .responseObject(dataToError: dataToError) {
+                (response: DataResponse<Entities>) in
                 switch response.result {
                 case .success(let entities): success(entities)
                 case .failure(let error): failure?(error)
@@ -659,12 +621,8 @@
         
         // execute request
         Alamofire.request(request)
-<<<<<<< HEAD
-            .responseObject() { (response: DataResponse<Keywords>) in
-=======
-            .responseObject(dataToError: dataToError) {
-                (response: Response<Keywords, NSError>) in
->>>>>>> a26f8641
+            .responseObject(dataToError: dataToError) {
+                (response: DataResponse<Keywords>) in
                 switch response.result {
                 case .success(let keywords): success(keywords)
                 case .failure(let error): failure?(error)
@@ -731,12 +689,8 @@
         
         // execute request
         Alamofire.request(request)
-<<<<<<< HEAD
-            .responseObject() { (response: DataResponse<Keywords>) in
-=======
-            .responseObject(dataToError: dataToError) {
-                (response: Response<Keywords, NSError>) in
->>>>>>> a26f8641
+            .responseObject(dataToError: dataToError) {
+                (response: DataResponse<Keywords>) in
                 switch response.result {
                 case .success(let keywords): success(keywords)
                 case .failure(let error): failure?(error)
@@ -798,12 +752,8 @@
         
         // execute request
         Alamofire.request(request)
-<<<<<<< HEAD
-            .responseObject() { (response: DataResponse<Keywords>) in
-=======
-            .responseObject(dataToError: dataToError) {
-                (response: Response<Keywords, NSError>) in
->>>>>>> a26f8641
+            .responseObject(dataToError: dataToError) {
+                (response: DataResponse<Keywords>) in
                 switch response.result {
                 case .success(let keywords): success(keywords)
                 case .failure(let error): failure?(error)
@@ -839,12 +789,8 @@
         
         // execute request
         Alamofire.request(request)
-<<<<<<< HEAD
-            .responseObject() { (response: DataResponse<Language>) in
-=======
-            .responseObject(dataToError: dataToError) {
-                (response: Response<Language, NSError>) in
->>>>>>> a26f8641
+            .responseObject(dataToError: dataToError) {
+                (response: DataResponse<Language>) in
                 switch response.result {
                 case .success(let language): success(language)
                 case .failure(let error): failure?(error)
@@ -885,12 +831,8 @@
         
         // execute request
         Alamofire.request(request)
-<<<<<<< HEAD
-            .responseObject() { (response: DataResponse<Language>) in
-=======
-            .responseObject(dataToError: dataToError) {
-                (response: Response<Language, NSError>) in
->>>>>>> a26f8641
+            .responseObject(dataToError: dataToError) {
+                (response: DataResponse<Language>) in
                 switch response.result {
                 case .success(let language): success(language)
                 case .failure(let error): failure?(error)
@@ -926,12 +868,8 @@
         
         // execute request
         Alamofire.request(request)
-<<<<<<< HEAD
-            .responseObject() { (response: DataResponse<Microformats>) in
-=======
-            .responseObject(dataToError: dataToError) {
-                (response: Response<Microformats, NSError>) in
->>>>>>> a26f8641
+            .responseObject(dataToError: dataToError) {
+                (response: DataResponse<Microformats>) in
                 switch response.result {
                 case .success(let microformats): success(microformats)
                 case .failure(let error): failure?(error)
@@ -978,12 +916,8 @@
         
         // execute request
         Alamofire.request(request)
-<<<<<<< HEAD
-            .responseObject() { (response: DataResponse<Microformats>) in
-=======
-            .responseObject(dataToError: dataToError) {
-                (response: Response<Microformats, NSError>) in
->>>>>>> a26f8641
+            .responseObject(dataToError: dataToError) {
+                (response: DataResponse<Microformats>) in
                 switch response.result {
                 case .success(let microformats): success(microformats)
                 case .failure(let error): failure?(error)
@@ -1019,12 +953,8 @@
         
         // execute request
         Alamofire.request(request)
-<<<<<<< HEAD
-            .responseObject() { (response: DataResponse<PublicationResponse>) in
-=======
-            .responseObject(dataToError: dataToError) {
-                (response: Response<PublicationResponse, NSError>) in
->>>>>>> a26f8641
+            .responseObject(dataToError: dataToError) {
+                (response: DataResponse<PublicationResponse>) in
                 switch response.result {
                 case .success(let pubResponse): success(pubResponse)
                 case .failure(let error): failure?(error)
@@ -1070,12 +1000,8 @@
         
         // execute request
         Alamofire.request(request)
-<<<<<<< HEAD
-            .responseObject() { (response: DataResponse<PublicationResponse>) in
-=======
-            .responseObject(dataToError: dataToError) {
-                (response: Response<PublicationResponse, NSError>) in
->>>>>>> a26f8641
+            .responseObject(dataToError: dataToError) {
+                (response: DataResponse<PublicationResponse>) in
                 switch response.result {
                 case .success(let pubResponse): success(pubResponse)
                 case .failure(let error): failure?(error)
@@ -1161,12 +1087,8 @@
         
         // execute request
         Alamofire.request(request)
-<<<<<<< HEAD
-            .responseObject() { (response: DataResponse<SAORelations>) in
-=======
-            .responseObject(dataToError: dataToError) {
-                (response: Response<SAORelations, NSError>) in
->>>>>>> a26f8641
+            .responseObject(dataToError: dataToError) {
+                (response: DataResponse<SAORelations>) in
                 switch response.result {
                 case .success(let relations): success(relations)
                 case .failure(let error): failure?(error)
@@ -1260,12 +1182,8 @@
         
         // execute request
         Alamofire.request(request)
-<<<<<<< HEAD
-            .responseObject() { (response: DataResponse<SAORelations>) in
-=======
-            .responseObject(dataToError: dataToError) {
-                (response: Response<SAORelations, NSError>) in
->>>>>>> a26f8641
+            .responseObject(dataToError: dataToError) {
+                (response: DataResponse<SAORelations>) in
                 switch response.result {
                 case .success(let relations): success(relations)
                 case .failure(let error): failure?(error)
@@ -1354,12 +1272,8 @@
         
         // execute request
         Alamofire.request(request)
-<<<<<<< HEAD
-            .responseObject() { (response: DataResponse<SAORelations>) in
-=======
-            .responseObject(dataToError: dataToError) {
-                (response: Response<SAORelations, NSError>) in
->>>>>>> a26f8641
+            .responseObject(dataToError: dataToError) {
+                (response: DataResponse<SAORelations>) in
                 switch response.result {
                 case .success(let relations): success(relations)
                 case .failure(let error): failure?(error)
@@ -1395,12 +1309,8 @@
         
         // execute request
         Alamofire.request(request)
-<<<<<<< HEAD
-            .responseObject() { (response: DataResponse<SentimentResponse>) in
-=======
-            .responseObject(dataToError: dataToError) {
-                (response: Response<SentimentResponse, NSError>) in
->>>>>>> a26f8641
+            .responseObject(dataToError: dataToError) {
+                (response: DataResponse<SentimentResponse>) in
                 switch response.result {
                 case .success(let sentimentResponse): success(sentimentResponse)
                 case .failure(let error): failure?(error)
@@ -1446,12 +1356,8 @@
         
         // execute request
         Alamofire.request(request)
-<<<<<<< HEAD
-            .responseObject() { (response: DataResponse<SentimentResponse>) in
-=======
-            .responseObject(dataToError: dataToError) {
-                (response: Response<SentimentResponse, NSError>) in
->>>>>>> a26f8641
+            .responseObject(dataToError: dataToError) {
+                (response: DataResponse<SentimentResponse>) in
                 switch response.result {
                 case .success(let sentimentResponse): success(sentimentResponse)
                 case .failure(let error): failure?(error)
@@ -1492,12 +1398,8 @@
         
         // execute request
         Alamofire.request(request)
-<<<<<<< HEAD
-            .responseObject() { (response: DataResponse<SentimentResponse>) in
-=======
-            .responseObject(dataToError: dataToError) {
-                (response: Response<SentimentResponse, NSError>) in
->>>>>>> a26f8641
+            .responseObject(dataToError: dataToError) {
+                (response: DataResponse<SentimentResponse>) in
                 switch response.result {
                 case .success(let sentimentResponse): success(sentimentResponse)
                 case .failure(let error): failure?(error)
@@ -1535,12 +1437,8 @@
         
         // execute request
         Alamofire.request(request)
-<<<<<<< HEAD
-            .responseObject() { (response: DataResponse<SentimentResponse>) in
-=======
-            .responseObject(dataToError: dataToError) {
-                (response: Response<SentimentResponse, NSError>) in
->>>>>>> a26f8641
+            .responseObject(dataToError: dataToError) {
+                (response: DataResponse<SentimentResponse>) in
                 switch response.result {
                 case .success(let sentimentResponse): success(sentimentResponse)
                 case .failure(let error): failure?(error)
@@ -1589,12 +1487,8 @@
         
         // execute request
         Alamofire.request(request)
-<<<<<<< HEAD
-            .responseObject() { (response: DataResponse<SentimentResponse>) in
-=======
-            .responseObject(dataToError: dataToError) {
-                (response: Response<SentimentResponse, NSError>) in
->>>>>>> a26f8641
+            .responseObject(dataToError: dataToError) {
+                (response: DataResponse<SentimentResponse>) in
                 switch response.result {
                 case .success(let sentimentResponse): success(sentimentResponse)
                 case .failure(let error): failure?(error)
@@ -1638,12 +1532,8 @@
         
         // execute request
         Alamofire.request(request)
-<<<<<<< HEAD
-            .responseObject() { (response: DataResponse<SentimentResponse>) in
-=======
-            .responseObject(dataToError: dataToError) {
-                (response: Response<SentimentResponse, NSError>) in
->>>>>>> a26f8641
+            .responseObject(dataToError: dataToError) {
+                (response: DataResponse<SentimentResponse>) in
                 switch response.result {
                 case .success(let sentimentResponse): success(sentimentResponse)
                 case .failure(let error): failure?(error)
@@ -1678,12 +1568,8 @@
         
         // execute request
         Alamofire.request(request)
-<<<<<<< HEAD
-            .responseObject() { (response: DataResponse<Taxonomies>) in
-=======
-            .responseObject(dataToError: dataToError) {
-                (response: Response<Taxonomies, NSError>) in
->>>>>>> a26f8641
+            .responseObject(dataToError: dataToError) {
+                (response: DataResponse<Taxonomies>) in
                 switch response.result {
                 case .success(let taxonomies): success(taxonomies)
                 case .failure(let error): failure?(error)
@@ -1729,12 +1615,8 @@
         
         // execute request
         Alamofire.request(request)
-<<<<<<< HEAD
-            .responseObject() { (response: DataResponse<Taxonomies>) in
-=======
-            .responseObject(dataToError: dataToError) {
-                (response: Response<Taxonomies, NSError>) in
->>>>>>> a26f8641
+            .responseObject(dataToError: dataToError) {
+                (response: DataResponse<Taxonomies>) in
                 switch response.result {
                 case .success(let taxonomies): success(taxonomies)
                 case .failure(let error): failure?(error)
@@ -1775,12 +1657,8 @@
         
         // execute request
         Alamofire.request(request)
-<<<<<<< HEAD
-            .responseObject() { (response: DataResponse<Taxonomies>) in
-=======
-            .responseObject(dataToError: dataToError) {
-                (response: Response<Taxonomies, NSError>) in
->>>>>>> a26f8641
+            .responseObject(dataToError: dataToError) {
+                (response: DataResponse<Taxonomies>) in
                 switch response.result {
                 case .success(let taxonomies): success(taxonomies)
                 case .failure(let error): failure?(error)
@@ -1815,12 +1693,8 @@
         
         // execute request
         Alamofire.request(request)
-<<<<<<< HEAD
-            .responseObject() { (response: DataResponse<DocumentText>) in
-=======
-            .responseObject(dataToError: dataToError) {
-                (response: Response<DocumentText, NSError>) in
->>>>>>> a26f8641
+            .responseObject(dataToError: dataToError) {
+                (response: DataResponse<DocumentText>) in
                 switch response.result {
                 case .success(let docText): success(docText)
                 case .failure(let error): failure?(error)
@@ -1866,12 +1740,8 @@
         
         // execute request
         Alamofire.request(request)
-<<<<<<< HEAD
-            .responseObject() { (response: DataResponse<DocumentText>) in
-=======
-            .responseObject(dataToError: dataToError) {
-                (response: Response<DocumentText, NSError>) in
->>>>>>> a26f8641
+            .responseObject(dataToError: dataToError) {
+                (response: DataResponse<DocumentText>) in
                 switch response.result {
                 case .success(let docText): success(docText)
                 case .failure(let error): failure?(error)
@@ -1919,12 +1789,8 @@
         
         // execute request
         Alamofire.request(request)
-<<<<<<< HEAD
-            .responseObject() { (response: DataResponse<DocumentText>) in
-=======
-            .responseObject(dataToError: dataToError) {
-                (response: Response<DocumentText, NSError>) in
->>>>>>> a26f8641
+            .responseObject(dataToError: dataToError) {
+                (response: DataResponse<DocumentText>) in
                 switch response.result {
                 case .success(let docText): success(docText)
                 case .failure(let error): failure?(error)
@@ -1980,12 +1846,8 @@
         
         // execute request
         Alamofire.request(request)
-<<<<<<< HEAD
-            .responseObject() { (response: DataResponse<DocumentText>) in
-=======
-            .responseObject(dataToError: dataToError) {
-                (response: Response<DocumentText, NSError>) in
->>>>>>> a26f8641
+            .responseObject(dataToError: dataToError) {
+                (response: DataResponse<DocumentText>) in
                 switch response.result {
                 case .success(let docText): success(docText)
                 case .failure(let error): failure?(error)
@@ -2027,12 +1889,8 @@
         
         // execute request
         Alamofire.request(request)
-<<<<<<< HEAD
-            .responseObject() { (response: DataResponse<DocumentTitle>) in
-=======
-            .responseObject(dataToError: dataToError) {
-                (response: Response<DocumentTitle, NSError>) in
->>>>>>> a26f8641
+            .responseObject(dataToError: dataToError) {
+                (response: DataResponse<DocumentTitle>) in
                 switch response.result {
                 case .success(let docTitle): success(docTitle)
                 case .failure(let error): failure?(error)
@@ -2082,12 +1940,8 @@
         
         // execute request
         Alamofire.request(request)
-<<<<<<< HEAD
-            .responseObject() { (response: DataResponse<DocumentTitle>) in
-=======
-            .responseObject(dataToError: dataToError) {
-                (response: Response<DocumentTitle, NSError>) in
->>>>>>> a26f8641
+            .responseObject(dataToError: dataToError) {
+                (response: DataResponse<DocumentTitle>) in
                 switch response.result {
                 case .success(let docTitle): success(docTitle)
                 case .failure(let error): failure?(error)
@@ -2122,12 +1976,8 @@
         
         // execute request
         Alamofire.request(request)
-<<<<<<< HEAD
-            .responseObject() { (response: DataResponse<Feeds>) in
-=======
-            .responseObject(dataToError: dataToError) {
-                (response: Response<Feeds, NSError>) in
->>>>>>> a26f8641
+            .responseObject(dataToError: dataToError) {
+                (response: DataResponse<Feeds>) in
                 switch response.result {
                 case .success(let feeds): success(feeds)
                 case .failure(let error): failure?(error)
@@ -2174,12 +2024,8 @@
         
         // execute request
         Alamofire.request(request)
-<<<<<<< HEAD
-            .responseObject() { (response: DataResponse<Feeds>) in
-=======
-            .responseObject(dataToError: dataToError) {
-                (response: Response<Feeds, NSError>) in
->>>>>>> a26f8641
+            .responseObject(dataToError: dataToError) {
+                (response: DataResponse<Feeds>) in
                 switch response.result {
                 case .success(let feeds): success(feeds)
                 case .failure(let error): failure?(error)
@@ -2214,12 +2060,8 @@
         
         // execute request
         Alamofire.request(request)
-<<<<<<< HEAD
-            .responseObject() { (response: DataResponse<DocumentEmotion>) in
-=======
-            .responseObject(dataToError: dataToError) {
-                (response: Response<DocumentEmotion, NSError>) in
->>>>>>> a26f8641
+            .responseObject(dataToError: dataToError) {
+                (response: DataResponse<DocumentEmotion>) in
                 switch response.result {
                 case .success(let emotion): success(emotion)
                 case .failure(let error): failure?(error)
@@ -2266,12 +2108,8 @@
         
         // execute request
         Alamofire.request(request)
-<<<<<<< HEAD
-            .responseObject() { (response: DataResponse<DocumentEmotion>) in
-=======
-            .responseObject(dataToError: dataToError) {
-                (response: Response<DocumentEmotion, NSError>) in
->>>>>>> a26f8641
+            .responseObject(dataToError: dataToError) {
+                (response: DataResponse<DocumentEmotion>) in
                 switch response.result {
                 case .success(let emotion): success(emotion)
                 case .failure(let error): failure?(error)
@@ -2313,12 +2151,8 @@
         
         // execute request
         Alamofire.request(request)
-<<<<<<< HEAD
-            .responseObject() { (response: DataResponse<DocumentEmotion>) in
-=======
-            .responseObject(dataToError: dataToError) {
-                (response: Response<DocumentEmotion, NSError>) in
->>>>>>> a26f8641
+            .responseObject(dataToError: dataToError) {
+                (response: DataResponse<DocumentEmotion>) in
                 switch response.result {
                 case .success(let emotion): success(emotion)
                 case .failure(let error): failure?(error)
