--- conflicted
+++ resolved
@@ -106,22 +106,11 @@
             queryItems: queryItems
         )
         
-<<<<<<< HEAD
         // execute rest request
-        request.responseObject() { (response: RestResponse<NewsResponse>) in
+        request.responseObject(dataToError: dataToError) { (response: RestResponse<NewsResponse>) in
             switch response.result {
             case .success(let newsResponse): success(newsResponse)
             case .failure(let error): failure?(error)
-=======
-        // execute request
-        Alamofire.request(request)
-            .responseObject(dataToError: dataToError) {
-                (response: DataResponse<NewsResponse>) in
-                switch response.result {
-                case .success(let newsResponse): success(newsResponse)
-                case .failure(let error): failure?(error)
-                }
->>>>>>> e1e2a377
             }
         }
     }
