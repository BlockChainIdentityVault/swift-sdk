// !$*UTF8*$!
{
	archiveVersion = 1;
	classes = {
	};
	objectVersion = 46;
	objects = {

/* Begin PBXBuildFile section */
		3124F11E1BFEC8D3006AAF16 /* missing_training_meta.txt in Resources */ = {isa = PBXBuildFile; fileRef = 3124F11A1BFEC258006AAF16 /* missing_training_meta.txt */; };
		3124F11F1BFEC8D5006AAF16 /* training_meta.txt in Resources */ = {isa = PBXBuildFile; fileRef = 3124F11B1BFEC258006AAF16 /* training_meta.txt */; };
		6E2E42FA1BFBCAB800B32691 /* Authors.swift in Sources */ = {isa = PBXBuildFile; fileRef = 6E2E42F91BFBCAB800B32691 /* Authors.swift */; };
		6E2E42FC1BFBD26E00B32691 /* DocumentText.swift in Sources */ = {isa = PBXBuildFile; fileRef = 6E2E42FB1BFBD26E00B32691 /* DocumentText.swift */; };
		6E2E42FE1BFBD27500B32691 /* DocumentTitle.swift in Sources */ = {isa = PBXBuildFile; fileRef = 6E2E42FD1BFBD27500B32691 /* DocumentTitle.swift */; };
		6E2E43021BFBDBFA00B32691 /* sample.html in Resources */ = {isa = PBXBuildFile; fileRef = 6E2E43011BFBDBFA00B32691 /* sample.html */; };
		6E2E43041BFCE4CF00B32691 /* AlchemyLanguageParametersProtocol.swift in Sources */ = {isa = PBXBuildFile; fileRef = 6E2E43031BFCE4CF00B32691 /* AlchemyLanguageParametersProtocol.swift */; };
		6E2E43071BFCEB6300B32691 /* AlchemyCombineDictionaryUtil.swift in Sources */ = {isa = PBXBuildFile; fileRef = 6E2E43061BFCEB6300B32691 /* AlchemyCombineDictionaryUtil.swift */; };
		6E2E43091BFD0DD200B32691 /* biography.html in Resources */ = {isa = PBXBuildFile; fileRef = 6E2E43081BFD0DD200B32691 /* biography.html */; };
		6E75353A1C04CA79003EAECE /* ConceptResponse.swift in Sources */ = {isa = PBXBuildFile; fileRef = 6E7535391C04CA79003EAECE /* ConceptResponse.swift */; };
		6E75353C1C051220003EAECE /* Language.swift in Sources */ = {isa = PBXBuildFile; fileRef = 6E75353B1C051220003EAECE /* Language.swift */; };
		6E75353E1C0515F3003EAECE /* Microformat.swift in Sources */ = {isa = PBXBuildFile; fileRef = 6E75353D1C0515F3003EAECE /* Microformat.swift */; };
		6E7535401C0515F9003EAECE /* Microformats.swift in Sources */ = {isa = PBXBuildFile; fileRef = 6E75353F1C0515F9003EAECE /* Microformats.swift */; };
		6EC1CAAD1C037DD200F43CFB /* DocumentSentiment.swift in Sources */ = {isa = PBXBuildFile; fileRef = 6EC1CAAC1C037DD200F43CFB /* DocumentSentiment.swift */; };
		6EC1CAAF1C03885C00F43CFB /* SentimentResponse.swift in Sources */ = {isa = PBXBuildFile; fileRef = 6EC1CAAE1C03885C00F43CFB /* SentimentResponse.swift */; };
		6EE643751BFB94DC00303010 /* DocumentAuthors.swift in Sources */ = {isa = PBXBuildFile; fileRef = 6EE643741BFB94DC00303010 /* DocumentAuthors.swift */; };
		7A36F9A11BF8DDCB005E478F /* WatsonSDK.h in Headers */ = {isa = PBXBuildFile; fileRef = 7A36F9A01BF8DDCB005E478F /* WatsonSDK.h */; settings = {ATTRIBUTES = (Public, ); }; };
		7A36F9A81BF8DDCB005E478F /* WatsonSDK.framework in Frameworks */ = {isa = PBXBuildFile; fileRef = 7A36F99D1BF8DDCA005E478F /* WatsonSDK.framework */; };
		7A36F9BC1BF8DEB8005E478F /* Alamofire.framework in Frameworks */ = {isa = PBXBuildFile; fileRef = 7A36F9B71BF8DEB8005E478F /* Alamofire.framework */; };
		7A36F9BD1BF8DEB8005E478F /* HTTPStatusCodes.framework in Frameworks */ = {isa = PBXBuildFile; fileRef = 7A36F9B81BF8DEB8005E478F /* HTTPStatusCodes.framework */; };
		7A36F9BE1BF8DEB8005E478F /* ObjectMapper.framework in Frameworks */ = {isa = PBXBuildFile; fileRef = 7A36F9B91BF8DEB8005E478F /* ObjectMapper.framework */; };
		7A36F9BF1BF8DEB8005E478F /* SwiftyJSON.framework in Frameworks */ = {isa = PBXBuildFile; fileRef = 7A36F9BA1BF8DEB8005E478F /* SwiftyJSON.framework */; };
		7A36F9C01BF8DEB8005E478F /* XCGLogger.framework in Frameworks */ = {isa = PBXBuildFile; fileRef = 7A36F9BB1BF8DEB8005E478F /* XCGLogger.framework */; };
		7A36F9C21BF8DEDF005E478F /* Alamofire.framework in CopyFiles */ = {isa = PBXBuildFile; fileRef = 7A36F9B71BF8DEB8005E478F /* Alamofire.framework */; settings = {ATTRIBUTES = (CodeSignOnCopy, RemoveHeadersOnCopy, ); }; };
		7A36F9C31BF8DEDF005E478F /* HTTPStatusCodes.framework in CopyFiles */ = {isa = PBXBuildFile; fileRef = 7A36F9B81BF8DEB8005E478F /* HTTPStatusCodes.framework */; settings = {ATTRIBUTES = (CodeSignOnCopy, RemoveHeadersOnCopy, ); }; };
		7A36F9C41BF8DEDF005E478F /* ObjectMapper.framework in CopyFiles */ = {isa = PBXBuildFile; fileRef = 7A36F9B91BF8DEB8005E478F /* ObjectMapper.framework */; settings = {ATTRIBUTES = (CodeSignOnCopy, RemoveHeadersOnCopy, ); }; };
		7A36F9C51BF8DEDF005E478F /* SwiftyJSON.framework in CopyFiles */ = {isa = PBXBuildFile; fileRef = 7A36F9BA1BF8DEB8005E478F /* SwiftyJSON.framework */; settings = {ATTRIBUTES = (CodeSignOnCopy, RemoveHeadersOnCopy, ); }; };
		7A36F9C61BF8DEDF005E478F /* XCGLogger.framework in CopyFiles */ = {isa = PBXBuildFile; fileRef = 7A36F9BB1BF8DEB8005E478F /* XCGLogger.framework */; settings = {ATTRIBUTES = (CodeSignOnCopy, RemoveHeadersOnCopy, ); }; };
		7A72BCBB1BFA4E2800CCC15B /* WatsonSDKTests.swift in Sources */ = {isa = PBXBuildFile; fileRef = 7A72BCB81BFA4E2800CCC15B /* WatsonSDKTests.swift */; };
		7ADC3A4E1BF951AC00CD916E /* CoreResponse.swift in Sources */ = {isa = PBXBuildFile; fileRef = 7ADC3A2B1BF950C800CD916E /* CoreResponse.swift */; };
		7ADC3A521BF951AC00CD916E /* Service.swift in Sources */ = {isa = PBXBuildFile; fileRef = 7ADC3A2F1BF950C800CD916E /* Service.swift */; };
		7ADC3A541BF951AC00CD916E /* Log.swift in Sources */ = {isa = PBXBuildFile; fileRef = 7ADC3A321BF950C800CD916E /* Log.swift */; };
		7ADC3A551BF951AC00CD916E /* Transformation.swift in Sources */ = {isa = PBXBuildFile; fileRef = 7ADC3A331BF950C800CD916E /* Transformation.swift */; };
		7ADC3A561BF951AC00CD916E /* WatsonCoreConstants.swift in Sources */ = {isa = PBXBuildFile; fileRef = 7ADC3A341BF950C800CD916E /* WatsonCoreConstants.swift */; };
		7ADC3A661BF9551500CD916E /* AlchemyLanguage.swift in Sources */ = {isa = PBXBuildFile; fileRef = 7ADC39AB1BF950C800CD916E /* AlchemyLanguage.swift */; };
		7ADC3A671BF9551500CD916E /* AlchemyLanguageConstants.swift in Sources */ = {isa = PBXBuildFile; fileRef = 7ADC39AC1BF950C800CD916E /* AlchemyLanguageConstants.swift */; };
		7ADC3A681BF9551500CD916E /* AlchemyGenericModel.swift in Sources */ = {isa = PBXBuildFile; fileRef = 7ADC39AE1BF950C800CD916E /* AlchemyGenericModel.swift */; };
		7ADC3A691BF9551500CD916E /* AlchemyLanguageGenericModel.swift in Sources */ = {isa = PBXBuildFile; fileRef = 7ADC39AF1BF950C800CD916E /* AlchemyLanguageGenericModel.swift */; };
		7ADC3A6A1BF9551500CD916E /* CombinedResults.swift in Sources */ = {isa = PBXBuildFile; fileRef = 7ADC39B01BF950C800CD916E /* CombinedResults.swift */; };
		7ADC3A6B1BF9551500CD916E /* Concept.swift in Sources */ = {isa = PBXBuildFile; fileRef = 7ADC39B11BF950C800CD916E /* Concept.swift */; };
		7ADC3A6C1BF9551500CD916E /* DisambiguatedLinks.swift in Sources */ = {isa = PBXBuildFile; fileRef = 7ADC39B21BF950C800CD916E /* DisambiguatedLinks.swift */; };
		7ADC3A6D1BF9551500CD916E /* Entities.swift in Sources */ = {isa = PBXBuildFile; fileRef = 7ADC39B31BF950C800CD916E /* Entities.swift */; };
		7ADC3A6E1BF9551500CD916E /* Entity.swift in Sources */ = {isa = PBXBuildFile; fileRef = 7ADC39B41BF950C800CD916E /* Entity.swift */; };
		7ADC3A6F1BF9551500CD916E /* Feed.swift in Sources */ = {isa = PBXBuildFile; fileRef = 7ADC39B51BF950C800CD916E /* Feed.swift */; };
		7ADC3A701BF9551500CD916E /* Feeds.swift in Sources */ = {isa = PBXBuildFile; fileRef = 7ADC39B61BF950C800CD916E /* Feeds.swift */; };
		7ADC3A711BF9551500CD916E /* Keyword.swift in Sources */ = {isa = PBXBuildFile; fileRef = 7ADC39B71BF950C800CD916E /* Keyword.swift */; };
		7ADC3A721BF9551500CD916E /* Keywords.swift in Sources */ = {isa = PBXBuildFile; fileRef = 7ADC39B81BF950C800CD916E /* Keywords.swift */; };
		7ADC3A731BF9551500CD916E /* KnowledgeGraph.swift in Sources */ = {isa = PBXBuildFile; fileRef = 7ADC39B91BF950C800CD916E /* KnowledgeGraph.swift */; };
		7ADC3A741BF9551500CD916E /* PublicationDate.swift in Sources */ = {isa = PBXBuildFile; fileRef = 7ADC39BA1BF950C800CD916E /* PublicationDate.swift */; };
		7ADC3A751BF9551500CD916E /* Quotation.swift in Sources */ = {isa = PBXBuildFile; fileRef = 7ADC39BB1BF950C800CD916E /* Quotation.swift */; };
		7ADC3A761BF9551500CD916E /* SAORelation.swift in Sources */ = {isa = PBXBuildFile; fileRef = 7ADC39BC1BF950C800CD916E /* SAORelation.swift */; };
		7ADC3A771BF9551500CD916E /* SAORelations.swift in Sources */ = {isa = PBXBuildFile; fileRef = 7ADC39BD1BF950C800CD916E /* SAORelations.swift */; };
		7ADC3A781BF9551500CD916E /* Sentiment.swift in Sources */ = {isa = PBXBuildFile; fileRef = 7ADC39BE1BF950C800CD916E /* Sentiment.swift */; };
		7ADC3A791BF9551500CD916E /* Taxonomies.swift in Sources */ = {isa = PBXBuildFile; fileRef = 7ADC39BF1BF950C800CD916E /* Taxonomies.swift */; };
		7ADC3A7A1BF9551500CD916E /* Taxonomy.swift in Sources */ = {isa = PBXBuildFile; fileRef = 7ADC39C01BF950C800CD916E /* Taxonomy.swift */; };
		7ADC3A7B1BF955E600CD916E /* AlchemyLanguageTests.swift in Sources */ = {isa = PBXBuildFile; fileRef = 7ADC39C21BF950C800CD916E /* AlchemyLanguageTests.swift */; };
		7ADC3A7C1BF955FF00CD916E /* AlchemyConstants.swift in Sources */ = {isa = PBXBuildFile; fileRef = 7ADC39C41BF950C800CD916E /* AlchemyConstants.swift */; };
		7ADC3A7D1BF955FF00CD916E /* AlchemyVision.swift in Sources */ = {isa = PBXBuildFile; fileRef = 7ADC39C51BF950C800CD916E /* AlchemyVision.swift */; };
		7ADC3A7E1BF955FF00CD916E /* AlchemyVisionConstants.swift in Sources */ = {isa = PBXBuildFile; fileRef = 7ADC39C61BF950C800CD916E /* AlchemyVisionConstants.swift */; };
		7ADC3A7F1BF9560400CD916E /* ImageFace.swift in Sources */ = {isa = PBXBuildFile; fileRef = 7ADC39C81BF950C800CD916E /* ImageFace.swift */; };
		7ADC3A801BF9560400CD916E /* ImageFaceTags.swift in Sources */ = {isa = PBXBuildFile; fileRef = 7ADC39C91BF950C800CD916E /* ImageFaceTags.swift */; };
		7ADC3A821BF9560400CD916E /* ImageKeyWord.swift in Sources */ = {isa = PBXBuildFile; fileRef = 7ADC39CB1BF950C800CD916E /* ImageKeyWord.swift */; };
		7ADC3A831BF9560400CD916E /* ImageKeyWords.swift in Sources */ = {isa = PBXBuildFile; fileRef = 7ADC39CC1BF950C800CD916E /* ImageKeyWords.swift */; };
		7ADC3A841BF9560400CD916E /* ImageLink.swift in Sources */ = {isa = PBXBuildFile; fileRef = 7ADC39CD1BF950C800CD916E /* ImageLink.swift */; };
		7ADC3A861BF9560800CD916E /* AlchemyVisionTests.swift in Sources */ = {isa = PBXBuildFile; fileRef = 7ADC39D01BF950C800CD916E /* AlchemyVisionTests.swift */; };
		7ADC3A871BF9560800CD916E /* emaxfpo.jpg in Resources */ = {isa = PBXBuildFile; fileRef = 7ADC39D11BF950C800CD916E /* emaxfpo.jpg */; };
		7ADC3A881BF9560800CD916E /* example.html in Resources */ = {isa = PBXBuildFile; fileRef = 7ADC39D21BF950C800CD916E /* example.html */; };
		7ADC3A891BF9560800CD916E /* mother-daughter.jpg in Resources */ = {isa = PBXBuildFile; fileRef = 7ADC39D31BF950C800CD916E /* mother-daughter.jpg */; };
		7ADC3A8A1BF9579300CD916E /* DialogService.swift in Sources */ = {isa = PBXBuildFile; fileRef = 7ADC39D51BF950C800CD916E /* DialogService.swift */; };
		7ADC3A8B1BF9579300CD916E /* Conversation.swift in Sources */ = {isa = PBXBuildFile; fileRef = 7ADC39D71BF950C800CD916E /* Conversation.swift */; };
		7ADC3A8C1BF9579300CD916E /* Dialog.swift in Sources */ = {isa = PBXBuildFile; fileRef = 7ADC39D81BF950C800CD916E /* Dialog.swift */; };
		7ADC3A8D1BF9579300CD916E /* DialogContent.swift in Sources */ = {isa = PBXBuildFile; fileRef = 7ADC39D91BF950C800CD916E /* DialogContent.swift */; };
		7ADC3A8E1BF9587200CD916E /* dialog.xml in Resources */ = {isa = PBXBuildFile; fileRef = 7ADC39DB1BF950C800CD916E /* dialog.xml */; };
		7ADC3A8F1BF9587200CD916E /* DialogTests.swift in Sources */ = {isa = PBXBuildFile; fileRef = 7ADC39DC1BF950C800CD916E /* DialogTests.swift */; };
		7ADC3A901BF958A200CD916E /* LanguageTranslation.swift in Sources */ = {isa = PBXBuildFile; fileRef = 7ADC39DE1BF950C800CD916E /* LanguageTranslation.swift */; };
		7ADC3A911BF958A200CD916E /* LanguageTranslationConstants.swift in Sources */ = {isa = PBXBuildFile; fileRef = 7ADC39DF1BF950C800CD916E /* LanguageTranslationConstants.swift */; };
		7ADC3A921BF958A200CD916E /* IdentifiableLanguage.swift in Sources */ = {isa = PBXBuildFile; fileRef = 7ADC39E11BF950C800CD916E /* IdentifiableLanguage.swift */; };
		7ADC3A931BF958A200CD916E /* IdentifiedLanguage.swift in Sources */ = {isa = PBXBuildFile; fileRef = 7ADC39E21BF950C800CD916E /* IdentifiedLanguage.swift */; };
		7ADC3A941BF958A200CD916E /* TranslationModel.swift in Sources */ = {isa = PBXBuildFile; fileRef = 7ADC39E31BF950C800CD916E /* TranslationModel.swift */; };
		7ADC3A951BF958A700CD916E /* glossary.tmx in Resources */ = {isa = PBXBuildFile; fileRef = 7ADC39E51BF950C800CD916E /* glossary.tmx */; };
		7ADC3A961BF958A700CD916E /* LanguageTranslationTests.swift in Sources */ = {isa = PBXBuildFile; fileRef = 7ADC39E61BF950C800CD916E /* LanguageTranslationTests.swift */; };
		7ADC3A971BF9593A00CD916E /* Classification.swift in Sources */ = {isa = PBXBuildFile; fileRef = 7ADC39E91BF950C800CD916E /* Classification.swift */; };
		7ADC3A981BF9593A00CD916E /* ClassifiedClass.swift in Sources */ = {isa = PBXBuildFile; fileRef = 7ADC39EA1BF950C800CD916E /* ClassifiedClass.swift */; };
		7ADC3A991BF9593A00CD916E /* Classifier.swift in Sources */ = {isa = PBXBuildFile; fileRef = 7ADC39EB1BF950C800CD916E /* Classifier.swift */; };
		7ADC3A9A1BF9593A00CD916E /* NaturalLanguageClassifier.swift in Sources */ = {isa = PBXBuildFile; fileRef = 7ADC39EC1BF950C800CD916E /* NaturalLanguageClassifier.swift */; };
		7ADC3A9B1BF9593A00CD916E /* NLCConstants.swift in Sources */ = {isa = PBXBuildFile; fileRef = 7ADC39ED1BF950C800CD916E /* NLCConstants.swift */; };
		7ADC3A9C1BF9593F00CD916E /* NaturalLanguageClassifierTests.swift in Sources */ = {isa = PBXBuildFile; fileRef = 7ADC39EF1BF950C800CD916E /* NaturalLanguageClassifierTests.swift */; };
		7ADC3A9D1BF9593F00CD916E /* weather_data_train.csv in Resources */ = {isa = PBXBuildFile; fileRef = 7ADC39F01BF950C800CD916E /* weather_data_train.csv */; };
		7ADC3A9E1BF9597900CD916E /* ContentItem.swift in Sources */ = {isa = PBXBuildFile; fileRef = 7ADC39F31BF950C800CD916E /* ContentItem.swift */; };
		7ADC3A9F1BF9597900CD916E /* Profile.swift in Sources */ = {isa = PBXBuildFile; fileRef = 7ADC39F41BF950C800CD916E /* Profile.swift */; };
		7ADC3AA01BF9597900CD916E /* Trait.swift in Sources */ = {isa = PBXBuildFile; fileRef = 7ADC39F51BF950C800CD916E /* Trait.swift */; };
		7ADC3AA11BF9597900CD916E /* PersonalityInsights.swift in Sources */ = {isa = PBXBuildFile; fileRef = 7ADC39F61BF950C800CD916E /* PersonalityInsights.swift */; };
		7ADC3AA21BF9597900CD916E /* PersonalityInsightsConstants.swift in Sources */ = {isa = PBXBuildFile; fileRef = 7ADC39F71BF950C800CD916E /* PersonalityInsightsConstants.swift */; };
		7ADC3AA31BF9597D00CD916E /* PersonalityInsightsTests.swift in Sources */ = {isa = PBXBuildFile; fileRef = 7ADC39F91BF950C800CD916E /* PersonalityInsightsTests.swift */; };
		7ADC3AA41BF959B100CD916E /* SpeechToText.swift in Sources */ = {isa = PBXBuildFile; fileRef = 7ADC3A041BF950C800CD916E /* SpeechToText.swift */; };
		7ADC3AA51BF959B800CD916E /* SpeechToTextConstants.swift in Sources */ = {isa = PBXBuildFile; fileRef = 7ADC3A051BF950C800CD916E /* SpeechToTextConstants.swift */; };
		7ADC3AA61BF959BD00CD916E /* SpeechSample.flac in Resources */ = {isa = PBXBuildFile; fileRef = 7ADC3A071BF950C800CD916E /* SpeechSample.flac */; };
		7ADC3AA71BF959BD00CD916E /* SpeechToTextTests.swift in Sources */ = {isa = PBXBuildFile; fileRef = 7ADC3A081BF950C800CD916E /* SpeechToTextTests.swift */; };
		7AF96B891BF96BBB0083ED23 /* Starscream.framework in Frameworks */ = {isa = PBXBuildFile; fileRef = 7AF96B881BF96BBB0083ED23 /* Starscream.framework */; };
		7AF96B8A1BF96C2A0083ED23 /* Starscream.framework in CopyFiles */ = {isa = PBXBuildFile; fileRef = 7AF96B881BF96BBB0083ED23 /* Starscream.framework */; settings = {ATTRIBUTES = (CodeSignOnCopy, RemoveHeadersOnCopy, ); }; };
		7AF96BA91BF996560083ED23 /* libogg.a in Frameworks */ = {isa = PBXBuildFile; fileRef = 7ADC3A0D1BF950C800CD916E /* libogg.a */; };
		7AF96BAA1BF996560083ED23 /* libopus.a in Frameworks */ = {isa = PBXBuildFile; fileRef = 7ADC3A0E1BF950C800CD916E /* libopus.a */; };
		7AF96BAB1BF996560083ED23 /* ogg.h in Headers */ = {isa = PBXBuildFile; fileRef = 7ADC3A101BF950C800CD916E /* ogg.h */; };
		7AF96BAC1BF996560083ED23 /* OggHelper.h in Headers */ = {isa = PBXBuildFile; fileRef = 7ADC3A111BF950C800CD916E /* OggHelper.h */; };
		7AF96BAD1BF996560083ED23 /* OggHelper.m in Sources */ = {isa = PBXBuildFile; fileRef = 7ADC3A121BF950C800CD916E /* OggHelper.m */; };
		7AF96BAE1BF996560083ED23 /* os_types.h in Headers */ = {isa = PBXBuildFile; fileRef = 7ADC3A131BF950C800CD916E /* os_types.h */; };
		7AF96BAF1BF996560083ED23 /* opus.h in Headers */ = {isa = PBXBuildFile; fileRef = 7ADC3A151BF950C800CD916E /* opus.h */; };
		7AF96BB01BF996560083ED23 /* opus_defines.h in Headers */ = {isa = PBXBuildFile; fileRef = 7ADC3A161BF950C800CD916E /* opus_defines.h */; };
		7AF96BB11BF996560083ED23 /* opus_header.c in Sources */ = {isa = PBXBuildFile; fileRef = 7ADC3A171BF950C800CD916E /* opus_header.c */; };
		7AF96BB21BF996560083ED23 /* opus_header.h in Headers */ = {isa = PBXBuildFile; fileRef = 7ADC3A181BF950C800CD916E /* opus_header.h */; };
		7AF96BB31BF996560083ED23 /* opus_multistream.h in Headers */ = {isa = PBXBuildFile; fileRef = 7ADC3A191BF950C800CD916E /* opus_multistream.h */; };
		7AF96BB41BF996560083ED23 /* opus_types.h in Headers */ = {isa = PBXBuildFile; fileRef = 7ADC3A1A1BF950C800CD916E /* opus_types.h */; };
		7AF96BB51BF996560083ED23 /* OpusHelper.h in Headers */ = {isa = PBXBuildFile; fileRef = 7ADC3A1B1BF950C800CD916E /* OpusHelper.h */; settings = {ATTRIBUTES = (Public, ); }; };
		7AF96BB61BF996560083ED23 /* OpusHelper.m in Sources */ = {isa = PBXBuildFile; fileRef = 7ADC3A1C1BF950C800CD916E /* OpusHelper.m */; };
		7AF96BB71BF996560083ED23 /* Voice.swift in Sources */ = {isa = PBXBuildFile; fileRef = 7ADC3A1E1BF950C800CD916E /* Voice.swift */; };
		7AF96BB81BF996560083ED23 /* TextToSpeech.swift in Sources */ = {isa = PBXBuildFile; fileRef = 7ADC3A221BF950C800CD916E /* TextToSpeech.swift */; };
		7AF96BBA1BF9965A0083ED23 /* testing.opus in Resources */ = {isa = PBXBuildFile; fileRef = 7ADC3A201BF950C800CD916E /* testing.opus */; };
		7AF96BBB1BF9965A0083ED23 /* TextToSpeechTests.swift in Sources */ = {isa = PBXBuildFile; fileRef = 7ADC3A211BF950C800CD916E /* TextToSpeechTests.swift */; };
		BDAF7E121BFEB9D2009BB0E8 /* String.swift in Sources */ = {isa = PBXBuildFile; fileRef = BDAF7E111BFEB9D2009BB0E8 /* String.swift */; };
		BDAF7E161BFEBA28009BB0E8 /* NSError.swift in Sources */ = {isa = PBXBuildFile; fileRef = BDAF7E151BFEBA28009BB0E8 /* NSError.swift */; };
		BDAF7E181BFEBA40009BB0E8 /* Request.swift in Sources */ = {isa = PBXBuildFile; fileRef = BDAF7E171BFEBA40009BB0E8 /* Request.swift */; };
		BDAF7E1A1BFEBA57009BB0E8 /* NetworkUtils.swift in Sources */ = {isa = PBXBuildFile; fileRef = BDAF7E191BFEBA57009BB0E8 /* NetworkUtils.swift */; };
		E143E39D1BFFE472001D4754 /* SpeechToTextResponse.swift in Sources */ = {isa = PBXBuildFile; fileRef = E143E39C1BFFE472001D4754 /* SpeechToTextResponse.swift */; };
		E143FC2B1C0002A000D92053 /* test.raw in Resources */ = {isa = PBXBuildFile; fileRef = E143FC2A1C00029D00D92053 /* test.raw */; };
		E1A07EF81C04DED300DCD45C /* SpeechToTextResult.swift in Sources */ = {isa = PBXBuildFile; fileRef = E1A07EF71C04DED300DCD45C /* SpeechToTextResult.swift */; };
		E1A07EFA1C04DF0400DCD45C /* SpeechToTextAlternative.swift in Sources */ = {isa = PBXBuildFile; fileRef = E1A07EF91C04DF0400DCD45C /* SpeechToTextAlternative.swift */; };
		EBF8CA651BFBC6BF00808D92 /* Credentials.plist in Resources */ = {isa = PBXBuildFile; fileRef = EBF8CA641BFBC6BF00808D92 /* Credentials.plist */; };
/* End PBXBuildFile section */

/* Begin PBXContainerItemProxy section */
		7A36F9A91BF8DDCB005E478F /* PBXContainerItemProxy */ = {
			isa = PBXContainerItemProxy;
			containerPortal = 7A36F9941BF8DDCA005E478F /* Project object */;
			proxyType = 1;
			remoteGlobalIDString = 7A36F99C1BF8DDCA005E478F;
			remoteInfo = WatsonSDK;
		};
/* End PBXContainerItemProxy section */

/* Begin PBXCopyFilesBuildPhase section */
		7A36F9C11BF8DEC4005E478F /* CopyFiles */ = {
			isa = PBXCopyFilesBuildPhase;
			buildActionMask = 2147483647;
			dstPath = "";
			dstSubfolderSpec = 10;
			files = (
				7AF96B8A1BF96C2A0083ED23 /* Starscream.framework in CopyFiles */,
				7A36F9C21BF8DEDF005E478F /* Alamofire.framework in CopyFiles */,
				7A36F9C31BF8DEDF005E478F /* HTTPStatusCodes.framework in CopyFiles */,
				7A36F9C41BF8DEDF005E478F /* ObjectMapper.framework in CopyFiles */,
				7A36F9C51BF8DEDF005E478F /* SwiftyJSON.framework in CopyFiles */,
				7A36F9C61BF8DEDF005E478F /* XCGLogger.framework in CopyFiles */,
			);
			runOnlyForDeploymentPostprocessing = 0;
		};
/* End PBXCopyFilesBuildPhase section */

/* Begin PBXFileReference section */
		3124F11A1BFEC258006AAF16 /* missing_training_meta.txt */ = {isa = PBXFileReference; fileEncoding = 4; lastKnownFileType = text; path = missing_training_meta.txt; sourceTree = "<group>"; };
		3124F11B1BFEC258006AAF16 /* training_meta.txt */ = {isa = PBXFileReference; fileEncoding = 4; lastKnownFileType = text; path = training_meta.txt; sourceTree = "<group>"; };
		6E2E42F91BFBCAB800B32691 /* Authors.swift */ = {isa = PBXFileReference; fileEncoding = 4; lastKnownFileType = sourcecode.swift; path = Authors.swift; sourceTree = "<group>"; };
		6E2E42FB1BFBD26E00B32691 /* DocumentText.swift */ = {isa = PBXFileReference; fileEncoding = 4; lastKnownFileType = sourcecode.swift; path = DocumentText.swift; sourceTree = "<group>"; };
		6E2E42FD1BFBD27500B32691 /* DocumentTitle.swift */ = {isa = PBXFileReference; fileEncoding = 4; lastKnownFileType = sourcecode.swift; path = DocumentTitle.swift; sourceTree = "<group>"; };
		6E2E43011BFBDBFA00B32691 /* sample.html */ = {isa = PBXFileReference; fileEncoding = 4; lastKnownFileType = text.html; path = sample.html; sourceTree = "<group>"; };
		6E2E43031BFCE4CF00B32691 /* AlchemyLanguageParametersProtocol.swift */ = {isa = PBXFileReference; fileEncoding = 4; lastKnownFileType = sourcecode.swift; path = AlchemyLanguageParametersProtocol.swift; sourceTree = "<group>"; };
		6E2E43061BFCEB6300B32691 /* AlchemyCombineDictionaryUtil.swift */ = {isa = PBXFileReference; fileEncoding = 4; lastKnownFileType = sourcecode.swift; path = AlchemyCombineDictionaryUtil.swift; sourceTree = "<group>"; };
		6E2E43081BFD0DD200B32691 /* biography.html */ = {isa = PBXFileReference; fileEncoding = 4; lastKnownFileType = text.html; path = biography.html; sourceTree = "<group>"; };
		6E7535391C04CA79003EAECE /* ConceptResponse.swift */ = {isa = PBXFileReference; fileEncoding = 4; lastKnownFileType = sourcecode.swift; path = ConceptResponse.swift; sourceTree = "<group>"; };
		6E75353B1C051220003EAECE /* Language.swift */ = {isa = PBXFileReference; fileEncoding = 4; lastKnownFileType = sourcecode.swift; path = Language.swift; sourceTree = "<group>"; };
		6E75353D1C0515F3003EAECE /* Microformat.swift */ = {isa = PBXFileReference; fileEncoding = 4; lastKnownFileType = sourcecode.swift; path = Microformat.swift; sourceTree = "<group>"; };
		6E75353F1C0515F9003EAECE /* Microformats.swift */ = {isa = PBXFileReference; fileEncoding = 4; lastKnownFileType = sourcecode.swift; path = Microformats.swift; sourceTree = "<group>"; };
		6EC1CAAC1C037DD200F43CFB /* DocumentSentiment.swift */ = {isa = PBXFileReference; fileEncoding = 4; lastKnownFileType = sourcecode.swift; path = DocumentSentiment.swift; sourceTree = "<group>"; };
		6EC1CAAE1C03885C00F43CFB /* SentimentResponse.swift */ = {isa = PBXFileReference; fileEncoding = 4; lastKnownFileType = sourcecode.swift; path = SentimentResponse.swift; sourceTree = "<group>"; };
		6EE643741BFB94DC00303010 /* DocumentAuthors.swift */ = {isa = PBXFileReference; fileEncoding = 4; lastKnownFileType = sourcecode.swift; path = DocumentAuthors.swift; sourceTree = "<group>"; };
		7A36F99D1BF8DDCA005E478F /* WatsonSDK.framework */ = {isa = PBXFileReference; explicitFileType = wrapper.framework; includeInIndex = 0; path = WatsonSDK.framework; sourceTree = BUILT_PRODUCTS_DIR; };
		7A36F9A01BF8DDCB005E478F /* WatsonSDK.h */ = {isa = PBXFileReference; lastKnownFileType = sourcecode.c.h; path = WatsonSDK.h; sourceTree = "<group>"; };
		7A36F9A21BF8DDCB005E478F /* Info.plist */ = {isa = PBXFileReference; lastKnownFileType = text.plist.xml; path = Info.plist; sourceTree = "<group>"; };
		7A36F9A71BF8DDCB005E478F /* WatsonSDKTests.xctest */ = {isa = PBXFileReference; explicitFileType = wrapper.cfbundle; includeInIndex = 0; path = WatsonSDKTests.xctest; sourceTree = BUILT_PRODUCTS_DIR; };
		7A36F9B71BF8DEB8005E478F /* Alamofire.framework */ = {isa = PBXFileReference; lastKnownFileType = wrapper.framework; name = Alamofire.framework; path = Carthage/Build/iOS/Alamofire.framework; sourceTree = "<group>"; };
		7A36F9B81BF8DEB8005E478F /* HTTPStatusCodes.framework */ = {isa = PBXFileReference; lastKnownFileType = wrapper.framework; name = HTTPStatusCodes.framework; path = Carthage/Build/iOS/HTTPStatusCodes.framework; sourceTree = "<group>"; };
		7A36F9B91BF8DEB8005E478F /* ObjectMapper.framework */ = {isa = PBXFileReference; lastKnownFileType = wrapper.framework; name = ObjectMapper.framework; path = Carthage/Build/iOS/ObjectMapper.framework; sourceTree = "<group>"; };
		7A36F9BA1BF8DEB8005E478F /* SwiftyJSON.framework */ = {isa = PBXFileReference; lastKnownFileType = wrapper.framework; name = SwiftyJSON.framework; path = Carthage/Build/iOS/SwiftyJSON.framework; sourceTree = "<group>"; };
		7A36F9BB1BF8DEB8005E478F /* XCGLogger.framework */ = {isa = PBXFileReference; lastKnownFileType = wrapper.framework; name = XCGLogger.framework; path = Carthage/Build/iOS/XCGLogger.framework; sourceTree = "<group>"; };
		7A72BCB71BFA4E2800CCC15B /* Info.plist */ = {isa = PBXFileReference; fileEncoding = 4; lastKnownFileType = text.plist.xml; path = Info.plist; sourceTree = "<group>"; };
		7A72BCB81BFA4E2800CCC15B /* WatsonSDKTests.swift */ = {isa = PBXFileReference; fileEncoding = 4; lastKnownFileType = sourcecode.swift; path = WatsonSDKTests.swift; sourceTree = "<group>"; };
		7ADC39AB1BF950C800CD916E /* AlchemyLanguage.swift */ = {isa = PBXFileReference; lastKnownFileType = sourcecode.swift; path = AlchemyLanguage.swift; sourceTree = "<group>"; };
		7ADC39AC1BF950C800CD916E /* AlchemyLanguageConstants.swift */ = {isa = PBXFileReference; lastKnownFileType = sourcecode.swift; path = AlchemyLanguageConstants.swift; sourceTree = "<group>"; };
		7ADC39AE1BF950C800CD916E /* AlchemyGenericModel.swift */ = {isa = PBXFileReference; lastKnownFileType = sourcecode.swift; path = AlchemyGenericModel.swift; sourceTree = "<group>"; };
		7ADC39AF1BF950C800CD916E /* AlchemyLanguageGenericModel.swift */ = {isa = PBXFileReference; lastKnownFileType = sourcecode.swift; path = AlchemyLanguageGenericModel.swift; sourceTree = "<group>"; };
		7ADC39B01BF950C800CD916E /* CombinedResults.swift */ = {isa = PBXFileReference; lastKnownFileType = sourcecode.swift; path = CombinedResults.swift; sourceTree = "<group>"; };
		7ADC39B11BF950C800CD916E /* Concept.swift */ = {isa = PBXFileReference; lastKnownFileType = sourcecode.swift; path = Concept.swift; sourceTree = "<group>"; };
		7ADC39B21BF950C800CD916E /* DisambiguatedLinks.swift */ = {isa = PBXFileReference; lastKnownFileType = sourcecode.swift; path = DisambiguatedLinks.swift; sourceTree = "<group>"; };
		7ADC39B31BF950C800CD916E /* Entities.swift */ = {isa = PBXFileReference; lastKnownFileType = sourcecode.swift; path = Entities.swift; sourceTree = "<group>"; };
		7ADC39B41BF950C800CD916E /* Entity.swift */ = {isa = PBXFileReference; lastKnownFileType = sourcecode.swift; path = Entity.swift; sourceTree = "<group>"; };
		7ADC39B51BF950C800CD916E /* Feed.swift */ = {isa = PBXFileReference; lastKnownFileType = sourcecode.swift; path = Feed.swift; sourceTree = "<group>"; };
		7ADC39B61BF950C800CD916E /* Feeds.swift */ = {isa = PBXFileReference; lastKnownFileType = sourcecode.swift; path = Feeds.swift; sourceTree = "<group>"; };
		7ADC39B71BF950C800CD916E /* Keyword.swift */ = {isa = PBXFileReference; lastKnownFileType = sourcecode.swift; path = Keyword.swift; sourceTree = "<group>"; };
		7ADC39B81BF950C800CD916E /* Keywords.swift */ = {isa = PBXFileReference; lastKnownFileType = sourcecode.swift; path = Keywords.swift; sourceTree = "<group>"; };
		7ADC39B91BF950C800CD916E /* KnowledgeGraph.swift */ = {isa = PBXFileReference; lastKnownFileType = sourcecode.swift; path = KnowledgeGraph.swift; sourceTree = "<group>"; };
		7ADC39BA1BF950C800CD916E /* PublicationDate.swift */ = {isa = PBXFileReference; lastKnownFileType = sourcecode.swift; path = PublicationDate.swift; sourceTree = "<group>"; };
		7ADC39BB1BF950C800CD916E /* Quotation.swift */ = {isa = PBXFileReference; lastKnownFileType = sourcecode.swift; path = Quotation.swift; sourceTree = "<group>"; };
		7ADC39BC1BF950C800CD916E /* SAORelation.swift */ = {isa = PBXFileReference; lastKnownFileType = sourcecode.swift; path = SAORelation.swift; sourceTree = "<group>"; };
		7ADC39BD1BF950C800CD916E /* SAORelations.swift */ = {isa = PBXFileReference; lastKnownFileType = sourcecode.swift; path = SAORelations.swift; sourceTree = "<group>"; };
		7ADC39BE1BF950C800CD916E /* Sentiment.swift */ = {isa = PBXFileReference; lastKnownFileType = sourcecode.swift; path = Sentiment.swift; sourceTree = "<group>"; };
		7ADC39BF1BF950C800CD916E /* Taxonomies.swift */ = {isa = PBXFileReference; lastKnownFileType = sourcecode.swift; path = Taxonomies.swift; sourceTree = "<group>"; };
		7ADC39C01BF950C800CD916E /* Taxonomy.swift */ = {isa = PBXFileReference; lastKnownFileType = sourcecode.swift; path = Taxonomy.swift; sourceTree = "<group>"; };
		7ADC39C21BF950C800CD916E /* AlchemyLanguageTests.swift */ = {isa = PBXFileReference; lastKnownFileType = sourcecode.swift; path = AlchemyLanguageTests.swift; sourceTree = "<group>"; };
		7ADC39C41BF950C800CD916E /* AlchemyConstants.swift */ = {isa = PBXFileReference; lastKnownFileType = sourcecode.swift; path = AlchemyConstants.swift; sourceTree = "<group>"; };
		7ADC39C51BF950C800CD916E /* AlchemyVision.swift */ = {isa = PBXFileReference; lastKnownFileType = sourcecode.swift; path = AlchemyVision.swift; sourceTree = "<group>"; };
		7ADC39C61BF950C800CD916E /* AlchemyVisionConstants.swift */ = {isa = PBXFileReference; lastKnownFileType = sourcecode.swift; path = AlchemyVisionConstants.swift; sourceTree = "<group>"; };
		7ADC39C81BF950C800CD916E /* ImageFace.swift */ = {isa = PBXFileReference; lastKnownFileType = sourcecode.swift; path = ImageFace.swift; sourceTree = "<group>"; };
		7ADC39C91BF950C800CD916E /* ImageFaceTags.swift */ = {isa = PBXFileReference; lastKnownFileType = sourcecode.swift; path = ImageFaceTags.swift; sourceTree = "<group>"; };
		7ADC39CB1BF950C800CD916E /* ImageKeyWord.swift */ = {isa = PBXFileReference; lastKnownFileType = sourcecode.swift; path = ImageKeyWord.swift; sourceTree = "<group>"; };
		7ADC39CC1BF950C800CD916E /* ImageKeyWords.swift */ = {isa = PBXFileReference; lastKnownFileType = sourcecode.swift; path = ImageKeyWords.swift; sourceTree = "<group>"; };
		7ADC39CD1BF950C800CD916E /* ImageLink.swift */ = {isa = PBXFileReference; lastKnownFileType = sourcecode.swift; path = ImageLink.swift; sourceTree = "<group>"; };
		7ADC39D01BF950C800CD916E /* AlchemyVisionTests.swift */ = {isa = PBXFileReference; lastKnownFileType = sourcecode.swift; path = AlchemyVisionTests.swift; sourceTree = "<group>"; };
		7ADC39D11BF950C800CD916E /* emaxfpo.jpg */ = {isa = PBXFileReference; lastKnownFileType = image.jpeg; path = emaxfpo.jpg; sourceTree = "<group>"; };
		7ADC39D21BF950C800CD916E /* example.html */ = {isa = PBXFileReference; lastKnownFileType = text.html; path = example.html; sourceTree = "<group>"; };
		7ADC39D31BF950C800CD916E /* mother-daughter.jpg */ = {isa = PBXFileReference; lastKnownFileType = image.jpeg; path = "mother-daughter.jpg"; sourceTree = "<group>"; };
		7ADC39D51BF950C800CD916E /* DialogService.swift */ = {isa = PBXFileReference; lastKnownFileType = sourcecode.swift; path = DialogService.swift; sourceTree = "<group>"; };
		7ADC39D71BF950C800CD916E /* Conversation.swift */ = {isa = PBXFileReference; lastKnownFileType = sourcecode.swift; path = Conversation.swift; sourceTree = "<group>"; };
		7ADC39D81BF950C800CD916E /* Dialog.swift */ = {isa = PBXFileReference; lastKnownFileType = sourcecode.swift; path = Dialog.swift; sourceTree = "<group>"; };
		7ADC39D91BF950C800CD916E /* DialogContent.swift */ = {isa = PBXFileReference; lastKnownFileType = sourcecode.swift; path = DialogContent.swift; sourceTree = "<group>"; };
		7ADC39DB1BF950C800CD916E /* dialog.xml */ = {isa = PBXFileReference; lastKnownFileType = text.xml; path = dialog.xml; sourceTree = "<group>"; };
		7ADC39DC1BF950C800CD916E /* DialogTests.swift */ = {isa = PBXFileReference; lastKnownFileType = sourcecode.swift; path = DialogTests.swift; sourceTree = "<group>"; };
		7ADC39DE1BF950C800CD916E /* LanguageTranslation.swift */ = {isa = PBXFileReference; lastKnownFileType = sourcecode.swift; path = LanguageTranslation.swift; sourceTree = "<group>"; };
		7ADC39DF1BF950C800CD916E /* LanguageTranslationConstants.swift */ = {isa = PBXFileReference; lastKnownFileType = sourcecode.swift; path = LanguageTranslationConstants.swift; sourceTree = "<group>"; };
		7ADC39E11BF950C800CD916E /* IdentifiableLanguage.swift */ = {isa = PBXFileReference; lastKnownFileType = sourcecode.swift; path = IdentifiableLanguage.swift; sourceTree = "<group>"; };
		7ADC39E21BF950C800CD916E /* IdentifiedLanguage.swift */ = {isa = PBXFileReference; lastKnownFileType = sourcecode.swift; path = IdentifiedLanguage.swift; sourceTree = "<group>"; };
		7ADC39E31BF950C800CD916E /* TranslationModel.swift */ = {isa = PBXFileReference; lastKnownFileType = sourcecode.swift; path = TranslationModel.swift; sourceTree = "<group>"; };
		7ADC39E51BF950C800CD916E /* glossary.tmx */ = {isa = PBXFileReference; lastKnownFileType = text.xml; path = glossary.tmx; sourceTree = "<group>"; };
		7ADC39E61BF950C800CD916E /* LanguageTranslationTests.swift */ = {isa = PBXFileReference; lastKnownFileType = sourcecode.swift; path = LanguageTranslationTests.swift; sourceTree = "<group>"; };
		7ADC39E91BF950C800CD916E /* Classification.swift */ = {isa = PBXFileReference; lastKnownFileType = sourcecode.swift; path = Classification.swift; sourceTree = "<group>"; };
		7ADC39EA1BF950C800CD916E /* ClassifiedClass.swift */ = {isa = PBXFileReference; lastKnownFileType = sourcecode.swift; path = ClassifiedClass.swift; sourceTree = "<group>"; };
		7ADC39EB1BF950C800CD916E /* Classifier.swift */ = {isa = PBXFileReference; lastKnownFileType = sourcecode.swift; path = Classifier.swift; sourceTree = "<group>"; };
		7ADC39EC1BF950C800CD916E /* NaturalLanguageClassifier.swift */ = {isa = PBXFileReference; lastKnownFileType = sourcecode.swift; path = NaturalLanguageClassifier.swift; sourceTree = "<group>"; };
		7ADC39ED1BF950C800CD916E /* NLCConstants.swift */ = {isa = PBXFileReference; lastKnownFileType = sourcecode.swift; path = NLCConstants.swift; sourceTree = "<group>"; };
		7ADC39EF1BF950C800CD916E /* NaturalLanguageClassifierTests.swift */ = {isa = PBXFileReference; lastKnownFileType = sourcecode.swift; path = NaturalLanguageClassifierTests.swift; sourceTree = "<group>"; };
		7ADC39F01BF950C800CD916E /* weather_data_train.csv */ = {isa = PBXFileReference; lastKnownFileType = text; path = weather_data_train.csv; sourceTree = "<group>"; };
		7ADC39F31BF950C800CD916E /* ContentItem.swift */ = {isa = PBXFileReference; lastKnownFileType = sourcecode.swift; path = ContentItem.swift; sourceTree = "<group>"; };
		7ADC39F41BF950C800CD916E /* Profile.swift */ = {isa = PBXFileReference; lastKnownFileType = sourcecode.swift; path = Profile.swift; sourceTree = "<group>"; };
		7ADC39F51BF950C800CD916E /* Trait.swift */ = {isa = PBXFileReference; lastKnownFileType = sourcecode.swift; path = Trait.swift; sourceTree = "<group>"; };
		7ADC39F61BF950C800CD916E /* PersonalityInsights.swift */ = {isa = PBXFileReference; lastKnownFileType = sourcecode.swift; path = PersonalityInsights.swift; sourceTree = "<group>"; };
		7ADC39F71BF950C800CD916E /* PersonalityInsightsConstants.swift */ = {isa = PBXFileReference; lastKnownFileType = sourcecode.swift; path = PersonalityInsightsConstants.swift; sourceTree = "<group>"; };
		7ADC39F91BF950C800CD916E /* PersonalityInsightsTests.swift */ = {isa = PBXFileReference; lastKnownFileType = sourcecode.swift; path = PersonalityInsightsTests.swift; sourceTree = "<group>"; };
		7ADC39FC1BF950C800CD916E /* WatsonSpeechToText.swift */ = {isa = PBXFileReference; lastKnownFileType = sourcecode.swift; path = WatsonSpeechToText.swift; sourceTree = "<group>"; };
		7ADC39FD1BF950C800CD916E /* WatsonSpeechToTextDelegate.swift */ = {isa = PBXFileReference; lastKnownFileType = sourcecode.swift; path = WatsonSpeechToTextDelegate.swift; sourceTree = "<group>"; };
		7ADC39FE1BF950C800CD916E /* WatsonSpeechToTextError.swift */ = {isa = PBXFileReference; lastKnownFileType = sourcecode.swift; path = WatsonSpeechToTextError.swift; sourceTree = "<group>"; };
		7ADC39FF1BF950C800CD916E /* WatsonSpeechToTextModel.swift */ = {isa = PBXFileReference; lastKnownFileType = sourcecode.swift; path = WatsonSpeechToTextModel.swift; sourceTree = "<group>"; };
		7ADC3A001BF950C800CD916E /* WatsonSpeechToTextPart.swift */ = {isa = PBXFileReference; lastKnownFileType = sourcecode.swift; path = WatsonSpeechToTextPart.swift; sourceTree = "<group>"; };
		7ADC3A011BF950C800CD916E /* WatsonSpeechToTextResult.swift */ = {isa = PBXFileReference; lastKnownFileType = sourcecode.swift; path = WatsonSpeechToTextResult.swift; sourceTree = "<group>"; };
		7ADC3A021BF950C800CD916E /* WatsonSpeechToTextSession.swift */ = {isa = PBXFileReference; lastKnownFileType = sourcecode.swift; path = WatsonSpeechToTextSession.swift; sourceTree = "<group>"; };
		7ADC3A031BF950C800CD916E /* WatsonSpeechToTextSessionAvailability.swift */ = {isa = PBXFileReference; lastKnownFileType = sourcecode.swift; path = WatsonSpeechToTextSessionAvailability.swift; sourceTree = "<group>"; };
		7ADC3A041BF950C800CD916E /* SpeechToText.swift */ = {isa = PBXFileReference; lastKnownFileType = sourcecode.swift; path = SpeechToText.swift; sourceTree = "<group>"; };
		7ADC3A051BF950C800CD916E /* SpeechToTextConstants.swift */ = {isa = PBXFileReference; lastKnownFileType = sourcecode.swift; path = SpeechToTextConstants.swift; sourceTree = "<group>"; };
		7ADC3A071BF950C800CD916E /* SpeechSample.flac */ = {isa = PBXFileReference; lastKnownFileType = file; path = SpeechSample.flac; sourceTree = "<group>"; };
		7ADC3A081BF950C800CD916E /* SpeechToTextTests.swift */ = {isa = PBXFileReference; lastKnownFileType = sourcecode.swift; path = SpeechToTextTests.swift; sourceTree = "<group>"; };
		7ADC3A0D1BF950C800CD916E /* libogg.a */ = {isa = PBXFileReference; lastKnownFileType = archive.ar; path = libogg.a; sourceTree = "<group>"; };
		7ADC3A0E1BF950C800CD916E /* libopus.a */ = {isa = PBXFileReference; lastKnownFileType = archive.ar; path = libopus.a; sourceTree = "<group>"; };
		7ADC3A101BF950C800CD916E /* ogg.h */ = {isa = PBXFileReference; lastKnownFileType = sourcecode.c.h; path = ogg.h; sourceTree = "<group>"; };
		7ADC3A111BF950C800CD916E /* OggHelper.h */ = {isa = PBXFileReference; lastKnownFileType = sourcecode.c.h; path = OggHelper.h; sourceTree = "<group>"; };
		7ADC3A121BF950C800CD916E /* OggHelper.m */ = {isa = PBXFileReference; lastKnownFileType = sourcecode.c.objc; path = OggHelper.m; sourceTree = "<group>"; };
		7ADC3A131BF950C800CD916E /* os_types.h */ = {isa = PBXFileReference; lastKnownFileType = sourcecode.c.h; path = os_types.h; sourceTree = "<group>"; };
		7ADC3A151BF950C800CD916E /* opus.h */ = {isa = PBXFileReference; lastKnownFileType = sourcecode.c.h; path = opus.h; sourceTree = "<group>"; };
		7ADC3A161BF950C800CD916E /* opus_defines.h */ = {isa = PBXFileReference; lastKnownFileType = sourcecode.c.h; path = opus_defines.h; sourceTree = "<group>"; };
		7ADC3A171BF950C800CD916E /* opus_header.c */ = {isa = PBXFileReference; lastKnownFileType = sourcecode.c.c; path = opus_header.c; sourceTree = "<group>"; };
		7ADC3A181BF950C800CD916E /* opus_header.h */ = {isa = PBXFileReference; lastKnownFileType = sourcecode.c.h; path = opus_header.h; sourceTree = "<group>"; };
		7ADC3A191BF950C800CD916E /* opus_multistream.h */ = {isa = PBXFileReference; lastKnownFileType = sourcecode.c.h; path = opus_multistream.h; sourceTree = "<group>"; };
		7ADC3A1A1BF950C800CD916E /* opus_types.h */ = {isa = PBXFileReference; lastKnownFileType = sourcecode.c.h; path = opus_types.h; sourceTree = "<group>"; };
		7ADC3A1B1BF950C800CD916E /* OpusHelper.h */ = {isa = PBXFileReference; lastKnownFileType = sourcecode.c.h; path = OpusHelper.h; sourceTree = "<group>"; };
		7ADC3A1C1BF950C800CD916E /* OpusHelper.m */ = {isa = PBXFileReference; lastKnownFileType = sourcecode.c.objc; path = OpusHelper.m; sourceTree = "<group>"; };
		7ADC3A1E1BF950C800CD916E /* Voice.swift */ = {isa = PBXFileReference; lastKnownFileType = sourcecode.swift; path = Voice.swift; sourceTree = "<group>"; };
		7ADC3A201BF950C800CD916E /* testing.opus */ = {isa = PBXFileReference; lastKnownFileType = file; path = testing.opus; sourceTree = "<group>"; };
		7ADC3A211BF950C800CD916E /* TextToSpeechTests.swift */ = {isa = PBXFileReference; lastKnownFileType = sourcecode.swift; path = TextToSpeechTests.swift; sourceTree = "<group>"; };
		7ADC3A221BF950C800CD916E /* TextToSpeech.swift */ = {isa = PBXFileReference; lastKnownFileType = sourcecode.swift; path = TextToSpeech.swift; sourceTree = "<group>"; };
		7ADC3A2B1BF950C800CD916E /* CoreResponse.swift */ = {isa = PBXFileReference; lastKnownFileType = sourcecode.swift; name = CoreResponse.swift; path = Models/CoreResponse.swift; sourceTree = "<group>"; };
		7ADC3A2F1BF950C800CD916E /* Service.swift */ = {isa = PBXFileReference; lastKnownFileType = sourcecode.swift; path = Service.swift; sourceTree = "<group>"; };
		7ADC3A321BF950C800CD916E /* Log.swift */ = {isa = PBXFileReference; lastKnownFileType = sourcecode.swift; path = Log.swift; sourceTree = "<group>"; };
		7ADC3A331BF950C800CD916E /* Transformation.swift */ = {isa = PBXFileReference; lastKnownFileType = sourcecode.swift; path = Transformation.swift; sourceTree = "<group>"; };
		7ADC3A341BF950C800CD916E /* WatsonCoreConstants.swift */ = {isa = PBXFileReference; lastKnownFileType = sourcecode.swift; path = WatsonCoreConstants.swift; sourceTree = "<group>"; };
		7AF96B881BF96BBB0083ED23 /* Starscream.framework */ = {isa = PBXFileReference; lastKnownFileType = wrapper.framework; name = Starscream.framework; path = Carthage/Build/iOS/Starscream.framework; sourceTree = "<group>"; };
		BDAF7E111BFEB9D2009BB0E8 /* String.swift */ = {isa = PBXFileReference; fileEncoding = 4; lastKnownFileType = sourcecode.swift; name = String.swift; path = Extensions/String.swift; sourceTree = "<group>"; };
		BDAF7E151BFEBA28009BB0E8 /* NSError.swift */ = {isa = PBXFileReference; fileEncoding = 4; lastKnownFileType = sourcecode.swift; name = NSError.swift; path = Extensions/NSError.swift; sourceTree = "<group>"; };
		BDAF7E171BFEBA40009BB0E8 /* Request.swift */ = {isa = PBXFileReference; fileEncoding = 4; lastKnownFileType = sourcecode.swift; name = Request.swift; path = Extensions/Request.swift; sourceTree = "<group>"; };
		BDAF7E191BFEBA57009BB0E8 /* NetworkUtils.swift */ = {isa = PBXFileReference; fileEncoding = 4; lastKnownFileType = sourcecode.swift; path = NetworkUtils.swift; sourceTree = "<group>"; };
		E143E39C1BFFE472001D4754 /* SpeechToTextResponse.swift */ = {isa = PBXFileReference; fileEncoding = 4; lastKnownFileType = sourcecode.swift; path = SpeechToTextResponse.swift; sourceTree = "<group>"; };
		E143FC2A1C00029D00D92053 /* test.raw */ = {isa = PBXFileReference; lastKnownFileType = file; path = test.raw; sourceTree = "<group>"; };
		E1A07EF71C04DED300DCD45C /* SpeechToTextResult.swift */ = {isa = PBXFileReference; fileEncoding = 4; lastKnownFileType = sourcecode.swift; path = SpeechToTextResult.swift; sourceTree = "<group>"; };
		E1A07EF91C04DF0400DCD45C /* SpeechToTextAlternative.swift */ = {isa = PBXFileReference; fileEncoding = 4; lastKnownFileType = sourcecode.swift; path = SpeechToTextAlternative.swift; sourceTree = "<group>"; };
		EBF8CA641BFBC6BF00808D92 /* Credentials.plist */ = {isa = PBXFileReference; fileEncoding = 4; lastKnownFileType = text.plist.xml; path = Credentials.plist; sourceTree = "<group>"; };
/* End PBXFileReference section */

/* Begin PBXFrameworksBuildPhase section */
		7A36F9991BF8DDCA005E478F /* Frameworks */ = {
			isa = PBXFrameworksBuildPhase;
			buildActionMask = 2147483647;
			files = (
				7A36F9C01BF8DEB8005E478F /* XCGLogger.framework in Frameworks */,
				7AF96B891BF96BBB0083ED23 /* Starscream.framework in Frameworks */,
				7AF96BA91BF996560083ED23 /* libogg.a in Frameworks */,
				7A36F9BF1BF8DEB8005E478F /* SwiftyJSON.framework in Frameworks */,
				7A36F9BE1BF8DEB8005E478F /* ObjectMapper.framework in Frameworks */,
				7A36F9BC1BF8DEB8005E478F /* Alamofire.framework in Frameworks */,
				7AF96BAA1BF996560083ED23 /* libopus.a in Frameworks */,
				7A36F9BD1BF8DEB8005E478F /* HTTPStatusCodes.framework in Frameworks */,
			);
			runOnlyForDeploymentPostprocessing = 0;
		};
		7A36F9A41BF8DDCB005E478F /* Frameworks */ = {
			isa = PBXFrameworksBuildPhase;
			buildActionMask = 2147483647;
			files = (
				7A36F9A81BF8DDCB005E478F /* WatsonSDK.framework in Frameworks */,
			);
			runOnlyForDeploymentPostprocessing = 0;
		};
/* End PBXFrameworksBuildPhase section */

/* Begin PBXGroup section */
		6E2E43051BFCEB4F00B32691 /* Utils */ = {
			isa = PBXGroup;
			children = (
				6E2E43061BFCEB6300B32691 /* AlchemyCombineDictionaryUtil.swift */,
			);
			path = Utils;
			sourceTree = "<group>";
		};
		7A36F9931BF8DDCA005E478F = {
			isa = PBXGroup;
			children = (
				7ADC37BB1BF9427F00CD916E /* Frameworks */,
				7A36F99F1BF8DDCA005E478F /* WatsonSDK */,
				7A72BCB51BFA4E2800CCC15B /* WatsonSDKTests */,
				7A36F99E1BF8DDCA005E478F /* Products */,
				7ADC39AA1BF950C800CD916E /* AlchemyLanguage */,
				7ADC39C31BF950C800CD916E /* AlchemyVision */,
				7ADC39D41BF950C800CD916E /* Dialog */,
				7ADC39DD1BF950C800CD916E /* LanguageTranslation */,
				7ADC39E71BF950C800CD916E /* NaturalLanguageClassifier */,
				7ADC39F11BF950C800CD916E /* PersonalityInsights */,
				7ADC39FA1BF950C800CD916E /* SpeechToText */,
				7ADC3A091BF950C800CD916E /* TextToSpeech */,
				7ADC3A241BF950C800CD916E /* WatsonCore */,
			);
			sourceTree = "<group>";
		};
		7A36F99E1BF8DDCA005E478F /* Products */ = {
			isa = PBXGroup;
			children = (
				7A36F99D1BF8DDCA005E478F /* WatsonSDK.framework */,
				7A36F9A71BF8DDCB005E478F /* WatsonSDKTests.xctest */,
			);
			name = Products;
			sourceTree = "<group>";
		};
		7A36F99F1BF8DDCA005E478F /* WatsonSDK */ = {
			isa = PBXGroup;
			children = (
				7A36F9A01BF8DDCB005E478F /* WatsonSDK.h */,
				7A36F9A21BF8DDCB005E478F /* Info.plist */,
			);
			path = WatsonSDK;
			sourceTree = "<group>";
		};
		7A72BCB51BFA4E2800CCC15B /* WatsonSDKTests */ = {
			isa = PBXGroup;
			children = (
				7A72BCB71BFA4E2800CCC15B /* Info.plist */,
				7A72BCB81BFA4E2800CCC15B /* WatsonSDKTests.swift */,
				EBF8CA641BFBC6BF00808D92 /* Credentials.plist */,
			);
			path = WatsonSDKTests;
			sourceTree = SOURCE_ROOT;
		};
		7ADC37BB1BF9427F00CD916E /* Frameworks */ = {
			isa = PBXGroup;
			children = (
				7A36F9B71BF8DEB8005E478F /* Alamofire.framework */,
				7A36F9B81BF8DEB8005E478F /* HTTPStatusCodes.framework */,
				7A36F9B91BF8DEB8005E478F /* ObjectMapper.framework */,
				7AF96B881BF96BBB0083ED23 /* Starscream.framework */,
				7A36F9BA1BF8DEB8005E478F /* SwiftyJSON.framework */,
				7A36F9BB1BF8DEB8005E478F /* XCGLogger.framework */,
			);
			name = Frameworks;
			sourceTree = "<group>";
		};
		7ADC39AA1BF950C800CD916E /* AlchemyLanguage */ = {
			isa = PBXGroup;
			children = (
				7ADC39AB1BF950C800CD916E /* AlchemyLanguage.swift */,
				7ADC39AC1BF950C800CD916E /* AlchemyLanguageConstants.swift */,
				6E2E43031BFCE4CF00B32691 /* AlchemyLanguageParametersProtocol.swift */,
				7ADC39AD1BF950C800CD916E /* Models */,
				6E2E43051BFCEB4F00B32691 /* Utils */,
				7ADC39C11BF950C800CD916E /* Tests */,
			);
			name = AlchemyLanguage;
			path = WatsonSDK/AlchemyLanguage;
			sourceTree = "<group>";
		};
		7ADC39AD1BF950C800CD916E /* Models */ = {
			isa = PBXGroup;
			children = (
				7ADC39AE1BF950C800CD916E /* AlchemyGenericModel.swift */,
				7ADC39AF1BF950C800CD916E /* AlchemyLanguageGenericModel.swift */,
				6E2E42F91BFBCAB800B32691 /* Authors.swift */,
				7ADC39B01BF950C800CD916E /* CombinedResults.swift */,
				6E7535391C04CA79003EAECE /* ConceptResponse.swift */,
				7ADC39B11BF950C800CD916E /* Concept.swift */,
				7ADC39B21BF950C800CD916E /* DisambiguatedLinks.swift */,
				6EE643741BFB94DC00303010 /* DocumentAuthors.swift */,
				6E2E42FB1BFBD26E00B32691 /* DocumentText.swift */,
				6E2E42FD1BFBD27500B32691 /* DocumentTitle.swift */,
				7ADC39B31BF950C800CD916E /* Entities.swift */,
				7ADC39B41BF950C800CD916E /* Entity.swift */,
				7ADC39B61BF950C800CD916E /* Feeds.swift */,
				7ADC39B51BF950C800CD916E /* Feed.swift */,
				7ADC39B81BF950C800CD916E /* Keywords.swift */,
				7ADC39B71BF950C800CD916E /* Keyword.swift */,
				7ADC39B91BF950C800CD916E /* KnowledgeGraph.swift */,
				6E75353B1C051220003EAECE /* Language.swift */,
				6E75353F1C0515F9003EAECE /* Microformats.swift */,
				6E75353D1C0515F3003EAECE /* Microformat.swift */,
				7ADC39BA1BF950C800CD916E /* PublicationDate.swift */,
				7ADC39BB1BF950C800CD916E /* Quotation.swift */,
				7ADC39BD1BF950C800CD916E /* SAORelations.swift */,
				7ADC39BC1BF950C800CD916E /* SAORelation.swift */,
				6EC1CAAE1C03885C00F43CFB /* SentimentResponse.swift */,
				6EC1CAAC1C037DD200F43CFB /* DocumentSentiment.swift */,
				7ADC39BE1BF950C800CD916E /* Sentiment.swift */,
				7ADC39BF1BF950C800CD916E /* Taxonomies.swift */,
				7ADC39C01BF950C800CD916E /* Taxonomy.swift */,
			);
			path = Models;
			sourceTree = "<group>";
		};
		7ADC39C11BF950C800CD916E /* Tests */ = {
			isa = PBXGroup;
			children = (
				7ADC39C21BF950C800CD916E /* AlchemyLanguageTests.swift */,
				6E2E43081BFD0DD200B32691 /* biography.html */,
				6E2E43011BFBDBFA00B32691 /* sample.html */,
			);
			path = Tests;
			sourceTree = "<group>";
		};
		7ADC39C31BF950C800CD916E /* AlchemyVision */ = {
			isa = PBXGroup;
			children = (
				7ADC39C41BF950C800CD916E /* AlchemyConstants.swift */,
				7ADC39C51BF950C800CD916E /* AlchemyVision.swift */,
				7ADC39C61BF950C800CD916E /* AlchemyVisionConstants.swift */,
				7ADC39C71BF950C800CD916E /* Models */,
				7ADC39CF1BF950C800CD916E /* Tests */,
			);
			name = AlchemyVision;
			path = WatsonSDK/AlchemyVision;
			sourceTree = "<group>";
		};
		7ADC39C71BF950C800CD916E /* Models */ = {
			isa = PBXGroup;
			children = (
				7ADC39C81BF950C800CD916E /* ImageFace.swift */,
				7ADC39C91BF950C800CD916E /* ImageFaceTags.swift */,
				7ADC39CB1BF950C800CD916E /* ImageKeyWord.swift */,
				7ADC39CC1BF950C800CD916E /* ImageKeyWords.swift */,
				7ADC39CD1BF950C800CD916E /* ImageLink.swift */,
			);
			path = Models;
			sourceTree = "<group>";
		};
		7ADC39CF1BF950C800CD916E /* Tests */ = {
			isa = PBXGroup;
			children = (
				7ADC39D01BF950C800CD916E /* AlchemyVisionTests.swift */,
				7ADC39D11BF950C800CD916E /* emaxfpo.jpg */,
				7ADC39D21BF950C800CD916E /* example.html */,
				7ADC39D31BF950C800CD916E /* mother-daughter.jpg */,
			);
			path = Tests;
			sourceTree = "<group>";
		};
		7ADC39D41BF950C800CD916E /* Dialog */ = {
			isa = PBXGroup;
			children = (
				7ADC39D51BF950C800CD916E /* DialogService.swift */,
				7ADC39D61BF950C800CD916E /* Models */,
				7ADC39DA1BF950C800CD916E /* Tests */,
			);
			name = Dialog;
			path = WatsonSDK/Dialog;
			sourceTree = "<group>";
		};
		7ADC39D61BF950C800CD916E /* Models */ = {
			isa = PBXGroup;
			children = (
				7ADC39D71BF950C800CD916E /* Conversation.swift */,
				7ADC39D81BF950C800CD916E /* Dialog.swift */,
				7ADC39D91BF950C800CD916E /* DialogContent.swift */,
			);
			path = Models;
			sourceTree = "<group>";
		};
		7ADC39DA1BF950C800CD916E /* Tests */ = {
			isa = PBXGroup;
			children = (
				7ADC39DB1BF950C800CD916E /* dialog.xml */,
				7ADC39DC1BF950C800CD916E /* DialogTests.swift */,
			);
			path = Tests;
			sourceTree = "<group>";
		};
		7ADC39DD1BF950C800CD916E /* LanguageTranslation */ = {
			isa = PBXGroup;
			children = (
				7ADC39DE1BF950C800CD916E /* LanguageTranslation.swift */,
				7ADC39DF1BF950C800CD916E /* LanguageTranslationConstants.swift */,
				7ADC39E01BF950C800CD916E /* Models */,
				7ADC39E41BF950C800CD916E /* Tests */,
			);
			name = LanguageTranslation;
			path = WatsonSDK/LanguageTranslation;
			sourceTree = "<group>";
		};
		7ADC39E01BF950C800CD916E /* Models */ = {
			isa = PBXGroup;
			children = (
				7ADC39E11BF950C800CD916E /* IdentifiableLanguage.swift */,
				7ADC39E21BF950C800CD916E /* IdentifiedLanguage.swift */,
				7ADC39E31BF950C800CD916E /* TranslationModel.swift */,
			);
			path = Models;
			sourceTree = "<group>";
		};
		7ADC39E41BF950C800CD916E /* Tests */ = {
			isa = PBXGroup;
			children = (
				7ADC39E51BF950C800CD916E /* glossary.tmx */,
				7ADC39E61BF950C800CD916E /* LanguageTranslationTests.swift */,
			);
			path = Tests;
			sourceTree = "<group>";
		};
		7ADC39E71BF950C800CD916E /* NaturalLanguageClassifier */ = {
			isa = PBXGroup;
			children = (
				7ADC39E81BF950C800CD916E /* Models */,
				7ADC39EC1BF950C800CD916E /* NaturalLanguageClassifier.swift */,
				7ADC39ED1BF950C800CD916E /* NLCConstants.swift */,
				7ADC39EE1BF950C800CD916E /* Tests */,
			);
			name = NaturalLanguageClassifier;
			path = WatsonSDK/NaturalLanguageClassifier;
			sourceTree = "<group>";
		};
		7ADC39E81BF950C800CD916E /* Models */ = {
			isa = PBXGroup;
			children = (
				7ADC39E91BF950C800CD916E /* Classification.swift */,
				7ADC39EA1BF950C800CD916E /* ClassifiedClass.swift */,
				7ADC39EB1BF950C800CD916E /* Classifier.swift */,
			);
			path = Models;
			sourceTree = "<group>";
		};
		7ADC39EE1BF950C800CD916E /* Tests */ = {
			isa = PBXGroup;
			children = (
				3124F11A1BFEC258006AAF16 /* missing_training_meta.txt */,
				3124F11B1BFEC258006AAF16 /* training_meta.txt */,
				7ADC39EF1BF950C800CD916E /* NaturalLanguageClassifierTests.swift */,
				7ADC39F01BF950C800CD916E /* weather_data_train.csv */,
			);
			path = Tests;
			sourceTree = "<group>";
		};
		7ADC39F11BF950C800CD916E /* PersonalityInsights */ = {
			isa = PBXGroup;
			children = (
				7ADC39F21BF950C800CD916E /* Models */,
				7ADC39F61BF950C800CD916E /* PersonalityInsights.swift */,
				7ADC39F71BF950C800CD916E /* PersonalityInsightsConstants.swift */,
				7ADC39F81BF950C800CD916E /* Tests */,
			);
			name = PersonalityInsights;
			path = WatsonSDK/PersonalityInsights;
			sourceTree = "<group>";
		};
		7ADC39F21BF950C800CD916E /* Models */ = {
			isa = PBXGroup;
			children = (
				7ADC39F31BF950C800CD916E /* ContentItem.swift */,
				7ADC39F41BF950C800CD916E /* Profile.swift */,
				7ADC39F51BF950C800CD916E /* Trait.swift */,
			);
			path = Models;
			sourceTree = "<group>";
		};
		7ADC39F81BF950C800CD916E /* Tests */ = {
			isa = PBXGroup;
			children = (
				7ADC39F91BF950C800CD916E /* PersonalityInsightsTests.swift */,
			);
			path = Tests;
			sourceTree = "<group>";
		};
		7ADC39FA1BF950C800CD916E /* SpeechToText */ = {
			isa = PBXGroup;
			children = (
				E1A07EF61C04DAC300DCD45C /* Models */,
				7ADC39FB1BF950C800CD916E /* Reference */,
				7ADC3A041BF950C800CD916E /* SpeechToText.swift */,
				7ADC3A051BF950C800CD916E /* SpeechToTextConstants.swift */,
				7ADC3A061BF950C800CD916E /* Tests */,
			);
			name = SpeechToText;
			path = WatsonSDK/SpeechToText;
			sourceTree = "<group>";
		};
		7ADC39FB1BF950C800CD916E /* Reference */ = {
			isa = PBXGroup;
			children = (
				7ADC39FC1BF950C800CD916E /* WatsonSpeechToText.swift */,
				7ADC39FD1BF950C800CD916E /* WatsonSpeechToTextDelegate.swift */,
				7ADC39FE1BF950C800CD916E /* WatsonSpeechToTextError.swift */,
				7ADC39FF1BF950C800CD916E /* WatsonSpeechToTextModel.swift */,
				7ADC3A001BF950C800CD916E /* WatsonSpeechToTextPart.swift */,
				7ADC3A011BF950C800CD916E /* WatsonSpeechToTextResult.swift */,
				7ADC3A021BF950C800CD916E /* WatsonSpeechToTextSession.swift */,
				7ADC3A031BF950C800CD916E /* WatsonSpeechToTextSessionAvailability.swift */,
			);
			path = Reference;
			sourceTree = "<group>";
		};
		7ADC3A061BF950C800CD916E /* Tests */ = {
			isa = PBXGroup;
			children = (
				E143FC2A1C00029D00D92053 /* test.raw */,
				7ADC3A071BF950C800CD916E /* SpeechSample.flac */,
				7ADC3A081BF950C800CD916E /* SpeechToTextTests.swift */,
			);
			path = Tests;
			sourceTree = "<group>";
		};
		7ADC3A091BF950C800CD916E /* TextToSpeech */ = {
			isa = PBXGroup;
			children = (
				7ADC3A0B1BF950C800CD916E /* Libraries */,
				7ADC3A1D1BF950C800CD916E /* Models */,
				7ADC3A1F1BF950C800CD916E /* Tests */,
				7ADC3A221BF950C800CD916E /* TextToSpeech.swift */,
			);
			name = TextToSpeech;
			path = WatsonSDK/TextToSpeech;
			sourceTree = "<group>";
		};
		7ADC3A0B1BF950C800CD916E /* Libraries */ = {
			isa = PBXGroup;
			children = (
				7ADC3A0C1BF950C800CD916E /* lib */,
				7ADC3A0F1BF950C800CD916E /* ogg */,
				7ADC3A141BF950C800CD916E /* opus */,
			);
			path = Libraries;
			sourceTree = "<group>";
		};
		7ADC3A0C1BF950C800CD916E /* lib */ = {
			isa = PBXGroup;
			children = (
				7ADC3A0D1BF950C800CD916E /* libogg.a */,
				7ADC3A0E1BF950C800CD916E /* libopus.a */,
			);
			path = lib;
			sourceTree = "<group>";
		};
		7ADC3A0F1BF950C800CD916E /* ogg */ = {
			isa = PBXGroup;
			children = (
				7ADC3A101BF950C800CD916E /* ogg.h */,
				7ADC3A111BF950C800CD916E /* OggHelper.h */,
				7ADC3A121BF950C800CD916E /* OggHelper.m */,
				7ADC3A131BF950C800CD916E /* os_types.h */,
			);
			path = ogg;
			sourceTree = "<group>";
		};
		7ADC3A141BF950C800CD916E /* opus */ = {
			isa = PBXGroup;
			children = (
				7ADC3A151BF950C800CD916E /* opus.h */,
				7ADC3A161BF950C800CD916E /* opus_defines.h */,
				7ADC3A171BF950C800CD916E /* opus_header.c */,
				7ADC3A181BF950C800CD916E /* opus_header.h */,
				7ADC3A191BF950C800CD916E /* opus_multistream.h */,
				7ADC3A1A1BF950C800CD916E /* opus_types.h */,
				7ADC3A1B1BF950C800CD916E /* OpusHelper.h */,
				7ADC3A1C1BF950C800CD916E /* OpusHelper.m */,
			);
			path = opus;
			sourceTree = "<group>";
		};
		7ADC3A1D1BF950C800CD916E /* Models */ = {
			isa = PBXGroup;
			children = (
				7ADC3A1E1BF950C800CD916E /* Voice.swift */,
			);
			path = Models;
			sourceTree = "<group>";
		};
		7ADC3A1F1BF950C800CD916E /* Tests */ = {
			isa = PBXGroup;
			children = (
				7ADC3A201BF950C800CD916E /* testing.opus */,
				7ADC3A211BF950C800CD916E /* TextToSpeechTests.swift */,
			);
			path = Tests;
			sourceTree = "<group>";
		};
		7ADC3A241BF950C800CD916E /* WatsonCore */ = {
			isa = PBXGroup;
			children = (
				BDAF7E101BFEB9BC009BB0E8 /* Extensions */,
				7ADC3A281BF950C800CD916E /* Models */,
				7ADC3A311BF950C800CD916E /* Utilities */,
				7ADC3A2B1BF950C800CD916E /* CoreResponse.swift */,
				7ADC3A2F1BF950C800CD916E /* Service.swift */,
				7ADC3A341BF950C800CD916E /* WatsonCoreConstants.swift */,
			);
			name = WatsonCore;
			path = WatsonSDK/WatsonCore;
			sourceTree = "<group>";
		};
		7ADC3A281BF950C800CD916E /* Models */ = {
			isa = PBXGroup;
			children = (
			);
			path = Models;
			sourceTree = "<group>";
		};
		7ADC3A311BF950C800CD916E /* Utilities */ = {
			isa = PBXGroup;
			children = (
				BDAF7E191BFEBA57009BB0E8 /* NetworkUtils.swift */,
				7ADC3A321BF950C800CD916E /* Log.swift */,
				7ADC3A331BF950C800CD916E /* Transformation.swift */,
			);
			path = Utilities;
			sourceTree = "<group>";
		};
		BDAF7E101BFEB9BC009BB0E8 /* Extensions */ = {
			isa = PBXGroup;
			children = (
				BDAF7E151BFEBA28009BB0E8 /* NSError.swift */,
				BDAF7E171BFEBA40009BB0E8 /* Request.swift */,
				BDAF7E111BFEB9D2009BB0E8 /* String.swift */,
			);
			name = Extensions;
			sourceTree = "<group>";
		};
		E1A07EF61C04DAC300DCD45C /* Models */ = {
			isa = PBXGroup;
			children = (
				E143E39C1BFFE472001D4754 /* SpeechToTextResponse.swift */,
				E1A07EF71C04DED300DCD45C /* SpeechToTextResult.swift */,
				E1A07EF91C04DF0400DCD45C /* SpeechToTextAlternative.swift */,
			);
			name = Models;
			sourceTree = "<group>";
		};
/* End PBXGroup section */

/* Begin PBXHeadersBuildPhase section */
		7A36F99A1BF8DDCA005E478F /* Headers */ = {
			isa = PBXHeadersBuildPhase;
			buildActionMask = 2147483647;
			files = (
				7AF96BAF1BF996560083ED23 /* opus.h in Headers */,
				7AF96BAB1BF996560083ED23 /* ogg.h in Headers */,
				7AF96BB41BF996560083ED23 /* opus_types.h in Headers */,
				7AF96BB21BF996560083ED23 /* opus_header.h in Headers */,
				7AF96BAC1BF996560083ED23 /* OggHelper.h in Headers */,
				7AF96BAE1BF996560083ED23 /* os_types.h in Headers */,
				7AF96BB31BF996560083ED23 /* opus_multistream.h in Headers */,
				7AF96BB51BF996560083ED23 /* OpusHelper.h in Headers */,
				7AF96BB01BF996560083ED23 /* opus_defines.h in Headers */,
				7A36F9A11BF8DDCB005E478F /* WatsonSDK.h in Headers */,
			);
			runOnlyForDeploymentPostprocessing = 0;
		};
/* End PBXHeadersBuildPhase section */

/* Begin PBXNativeTarget section */
		7A36F99C1BF8DDCA005E478F /* WatsonSDK */ = {
			isa = PBXNativeTarget;
			buildConfigurationList = 7A36F9B11BF8DDCB005E478F /* Build configuration list for PBXNativeTarget "WatsonSDK" */;
			buildPhases = (
				7A36F9981BF8DDCA005E478F /* Sources */,
				7A36F9991BF8DDCA005E478F /* Frameworks */,
				7A36F99A1BF8DDCA005E478F /* Headers */,
				7A36F99B1BF8DDCA005E478F /* Resources */,
				7A36F9C11BF8DEC4005E478F /* CopyFiles */,
			);
			buildRules = (
			);
			dependencies = (
			);
			name = WatsonSDK;
			productName = WatsonSDK;
			productReference = 7A36F99D1BF8DDCA005E478F /* WatsonSDK.framework */;
			productType = "com.apple.product-type.framework";
		};
		7A36F9A61BF8DDCB005E478F /* WatsonSDKTests */ = {
			isa = PBXNativeTarget;
			buildConfigurationList = 7A36F9B41BF8DDCB005E478F /* Build configuration list for PBXNativeTarget "WatsonSDKTests" */;
			buildPhases = (
				7A36F9A31BF8DDCB005E478F /* Sources */,
				7A36F9A41BF8DDCB005E478F /* Frameworks */,
				7A36F9A51BF8DDCB005E478F /* Resources */,
			);
			buildRules = (
			);
			dependencies = (
				7A36F9AA1BF8DDCB005E478F /* PBXTargetDependency */,
			);
			name = WatsonSDKTests;
			productName = WatsonSDKTests;
			productReference = 7A36F9A71BF8DDCB005E478F /* WatsonSDKTests.xctest */;
			productType = "com.apple.product-type.bundle.unit-test";
		};
/* End PBXNativeTarget section */

/* Begin PBXProject section */
		7A36F9941BF8DDCA005E478F /* Project object */ = {
			isa = PBXProject;
			attributes = {
				LastSwiftUpdateCheck = 0710;
				LastUpgradeCheck = 0710;
				ORGANIZATIONNAME = "IBM Watson Developer Cloud";
				TargetAttributes = {
					7A36F99C1BF8DDCA005E478F = {
						CreatedOnToolsVersion = 7.1.1;
						DevelopmentTeam = CDXLDASP22;
					};
					7A36F9A61BF8DDCB005E478F = {
						CreatedOnToolsVersion = 7.1.1;
						DevelopmentTeam = CDXLDASP22;
					};
				};
			};
			buildConfigurationList = 7A36F9971BF8DDCA005E478F /* Build configuration list for PBXProject "WatsonSDK" */;
			compatibilityVersion = "Xcode 3.2";
			developmentRegion = English;
			hasScannedForEncodings = 0;
			knownRegions = (
				en,
			);
			mainGroup = 7A36F9931BF8DDCA005E478F;
			productRefGroup = 7A36F99E1BF8DDCA005E478F /* Products */;
			projectDirPath = "";
			projectRoot = "";
			targets = (
				7A36F99C1BF8DDCA005E478F /* WatsonSDK */,
				7A36F9A61BF8DDCB005E478F /* WatsonSDKTests */,
			);
		};
/* End PBXProject section */

/* Begin PBXResourcesBuildPhase section */
		7A36F99B1BF8DDCA005E478F /* Resources */ = {
			isa = PBXResourcesBuildPhase;
			buildActionMask = 2147483647;
			files = (
				6E2E43021BFBDBFA00B32691 /* sample.html in Resources */,
				6E2E43091BFD0DD200B32691 /* biography.html in Resources */,
			);
			runOnlyForDeploymentPostprocessing = 0;
		};
		7A36F9A51BF8DDCB005E478F /* Resources */ = {
			isa = PBXResourcesBuildPhase;
			buildActionMask = 2147483647;
			files = (
				EBF8CA651BFBC6BF00808D92 /* Credentials.plist in Resources */,
				7ADC3A9D1BF9593F00CD916E /* weather_data_train.csv in Resources */,
				7ADC3A871BF9560800CD916E /* emaxfpo.jpg in Resources */,
				7ADC3A8E1BF9587200CD916E /* dialog.xml in Resources */,
				E143FC2B1C0002A000D92053 /* test.raw in Resources */,
				7ADC3AA61BF959BD00CD916E /* SpeechSample.flac in Resources */,
				7ADC3A891BF9560800CD916E /* mother-daughter.jpg in Resources */,
				7ADC3A951BF958A700CD916E /* glossary.tmx in Resources */,
				7ADC3A881BF9560800CD916E /* example.html in Resources */,
				7AF96BBA1BF9965A0083ED23 /* testing.opus in Resources */,
				3124F11E1BFEC8D3006AAF16 /* missing_training_meta.txt in Resources */,
				3124F11F1BFEC8D5006AAF16 /* training_meta.txt in Resources */,
			);
			runOnlyForDeploymentPostprocessing = 0;
		};
/* End PBXResourcesBuildPhase section */

/* Begin PBXSourcesBuildPhase section */
		7A36F9981BF8DDCA005E478F /* Sources */ = {
			isa = PBXSourcesBuildPhase;
			buildActionMask = 2147483647;
			files = (
				7ADC3A991BF9593A00CD916E /* Classifier.swift in Sources */,
				BDAF7E1A1BFEBA57009BB0E8 /* NetworkUtils.swift in Sources */,
				7AF96BAD1BF996560083ED23 /* OggHelper.m in Sources */,
				7ADC3A7C1BF955FF00CD916E /* AlchemyConstants.swift in Sources */,
				7ADC3A7E1BF955FF00CD916E /* AlchemyVisionConstants.swift in Sources */,
				7ADC3A821BF9560400CD916E /* ImageKeyWord.swift in Sources */,
				7ADC3A921BF958A200CD916E /* IdentifiableLanguage.swift in Sources */,
				7ADC3A801BF9560400CD916E /* ImageFaceTags.swift in Sources */,
				7ADC3A681BF9551500CD916E /* AlchemyGenericModel.swift in Sources */,
				7ADC3A551BF951AC00CD916E /* Transformation.swift in Sources */,
				7ADC3A6D1BF9551500CD916E /* Entities.swift in Sources */,
				7AF96BB81BF996560083ED23 /* TextToSpeech.swift in Sources */,
				7ADC3A8B1BF9579300CD916E /* Conversation.swift in Sources */,
				7ADC3A971BF9593A00CD916E /* Classification.swift in Sources */,
				7ADC3A781BF9551500CD916E /* Sentiment.swift in Sources */,
				7ADC3A691BF9551500CD916E /* AlchemyLanguageGenericModel.swift in Sources */,
				7ADC3A6A1BF9551500CD916E /* CombinedResults.swift in Sources */,
				BDAF7E181BFEBA40009BB0E8 /* Request.swift in Sources */,
				6E2E43041BFCE4CF00B32691 /* AlchemyLanguageParametersProtocol.swift in Sources */,
				7ADC3A7D1BF955FF00CD916E /* AlchemyVision.swift in Sources */,
				7ADC3AA51BF959B800CD916E /* SpeechToTextConstants.swift in Sources */,
				7ADC3A711BF9551500CD916E /* Keyword.swift in Sources */,
				7ADC3A661BF9551500CD916E /* AlchemyLanguage.swift in Sources */,
				7ADC3AA01BF9597900CD916E /* Trait.swift in Sources */,
				E1A07EF81C04DED300DCD45C /* SpeechToTextResult.swift in Sources */,
				6EC1CAAD1C037DD200F43CFB /* DocumentSentiment.swift in Sources */,
				7ADC3A841BF9560400CD916E /* ImageLink.swift in Sources */,
				7ADC3A791BF9551500CD916E /* Taxonomies.swift in Sources */,
				6EC1CAAF1C03885C00F43CFB /* SentimentResponse.swift in Sources */,
				6EE643751BFB94DC00303010 /* DocumentAuthors.swift in Sources */,
				7ADC3A731BF9551500CD916E /* KnowledgeGraph.swift in Sources */,
				7ADC3A6C1BF9551500CD916E /* DisambiguatedLinks.swift in Sources */,
				6E2E43071BFCEB6300B32691 /* AlchemyCombineDictionaryUtil.swift in Sources */,
				7ADC3A901BF958A200CD916E /* LanguageTranslation.swift in Sources */,
				7ADC3A981BF9593A00CD916E /* ClassifiedClass.swift in Sources */,
				7AF96BB71BF996560083ED23 /* Voice.swift in Sources */,
				E1A07EFA1C04DF0400DCD45C /* SpeechToTextAlternative.swift in Sources */,
				7ADC3A9F1BF9597900CD916E /* Profile.swift in Sources */,
				6E75353C1C051220003EAECE /* Language.swift in Sources */,
				7ADC3A521BF951AC00CD916E /* Service.swift in Sources */,
				7ADC3A4E1BF951AC00CD916E /* CoreResponse.swift in Sources */,
				7ADC3A9B1BF9593A00CD916E /* NLCConstants.swift in Sources */,
				7ADC3A9A1BF9593A00CD916E /* NaturalLanguageClassifier.swift in Sources */,
				7ADC3A7A1BF9551500CD916E /* Taxonomy.swift in Sources */,
				BDAF7E121BFEB9D2009BB0E8 /* String.swift in Sources */,
				7ADC3A911BF958A200CD916E /* LanguageTranslationConstants.swift in Sources */,
				7AF96BB61BF996560083ED23 /* OpusHelper.m in Sources */,
				7ADC3A671BF9551500CD916E /* AlchemyLanguageConstants.swift in Sources */,
				7ADC3A541BF951AC00CD916E /* Log.swift in Sources */,
<<<<<<< HEAD
				6E75353E1C0515F3003EAECE /* Microformat.swift in Sources */,
				E143E39D1BFFE472001D4754 /* STTResponse.swift in Sources */,
=======
				E143E39D1BFFE472001D4754 /* SpeechToTextResponse.swift in Sources */,
>>>>>>> 3abe23b8
				7ADC3A7F1BF9560400CD916E /* ImageFace.swift in Sources */,
				7ADC3A741BF9551500CD916E /* PublicationDate.swift in Sources */,
				6E2E42FE1BFBD27500B32691 /* DocumentTitle.swift in Sources */,
				7ADC3A6E1BF9551500CD916E /* Entity.swift in Sources */,
				7ADC3AA11BF9597900CD916E /* PersonalityInsights.swift in Sources */,
				7ADC3A9E1BF9597900CD916E /* ContentItem.swift in Sources */,
				7ADC3A831BF9560400CD916E /* ImageKeyWords.swift in Sources */,
				7ADC3A761BF9551500CD916E /* SAORelation.swift in Sources */,
				7ADC3A561BF951AC00CD916E /* WatsonCoreConstants.swift in Sources */,
				BDAF7E161BFEBA28009BB0E8 /* NSError.swift in Sources */,
				7AF96BB11BF996560083ED23 /* opus_header.c in Sources */,
				7ADC3A931BF958A200CD916E /* IdentifiedLanguage.swift in Sources */,
				7ADC3A701BF9551500CD916E /* Feeds.swift in Sources */,
				6E2E42FC1BFBD26E00B32691 /* DocumentText.swift in Sources */,
				6E75353A1C04CA79003EAECE /* ConceptResponse.swift in Sources */,
				7ADC3A8C1BF9579300CD916E /* Dialog.swift in Sources */,
				7ADC3A941BF958A200CD916E /* TranslationModel.swift in Sources */,
				7ADC3A8D1BF9579300CD916E /* DialogContent.swift in Sources */,
				7ADC3A771BF9551500CD916E /* SAORelations.swift in Sources */,
				7ADC3A6B1BF9551500CD916E /* Concept.swift in Sources */,
				7ADC3A6F1BF9551500CD916E /* Feed.swift in Sources */,
				6E2E42FA1BFBCAB800B32691 /* Authors.swift in Sources */,
				7ADC3AA41BF959B100CD916E /* SpeechToText.swift in Sources */,
				7ADC3AA21BF9597900CD916E /* PersonalityInsightsConstants.swift in Sources */,
				7ADC3A8A1BF9579300CD916E /* DialogService.swift in Sources */,
				6E7535401C0515F9003EAECE /* Microformats.swift in Sources */,
				7ADC3A721BF9551500CD916E /* Keywords.swift in Sources */,
				7ADC3A751BF9551500CD916E /* Quotation.swift in Sources */,
			);
			runOnlyForDeploymentPostprocessing = 0;
		};
		7A36F9A31BF8DDCB005E478F /* Sources */ = {
			isa = PBXSourcesBuildPhase;
			buildActionMask = 2147483647;
			files = (
				7ADC3A8F1BF9587200CD916E /* DialogTests.swift in Sources */,
				7ADC3A7B1BF955E600CD916E /* AlchemyLanguageTests.swift in Sources */,
				7ADC3A9C1BF9593F00CD916E /* NaturalLanguageClassifierTests.swift in Sources */,
				7ADC3A861BF9560800CD916E /* AlchemyVisionTests.swift in Sources */,
				7ADC3A961BF958A700CD916E /* LanguageTranslationTests.swift in Sources */,
				7AF96BBB1BF9965A0083ED23 /* TextToSpeechTests.swift in Sources */,
				7ADC3AA71BF959BD00CD916E /* SpeechToTextTests.swift in Sources */,
				7ADC3AA31BF9597D00CD916E /* PersonalityInsightsTests.swift in Sources */,
				7A72BCBB1BFA4E2800CCC15B /* WatsonSDKTests.swift in Sources */,
			);
			runOnlyForDeploymentPostprocessing = 0;
		};
/* End PBXSourcesBuildPhase section */

/* Begin PBXTargetDependency section */
		7A36F9AA1BF8DDCB005E478F /* PBXTargetDependency */ = {
			isa = PBXTargetDependency;
			target = 7A36F99C1BF8DDCA005E478F /* WatsonSDK */;
			targetProxy = 7A36F9A91BF8DDCB005E478F /* PBXContainerItemProxy */;
		};
/* End PBXTargetDependency section */

/* Begin XCBuildConfiguration section */
		7A36F9AF1BF8DDCB005E478F /* Debug */ = {
			isa = XCBuildConfiguration;
			buildSettings = {
				ALWAYS_SEARCH_USER_PATHS = NO;
				CLANG_CXX_LANGUAGE_STANDARD = "gnu++0x";
				CLANG_CXX_LIBRARY = "libc++";
				CLANG_ENABLE_MODULES = YES;
				CLANG_ENABLE_OBJC_ARC = YES;
				CLANG_WARN_BOOL_CONVERSION = YES;
				CLANG_WARN_CONSTANT_CONVERSION = YES;
				CLANG_WARN_DIRECT_OBJC_ISA_USAGE = YES_ERROR;
				CLANG_WARN_EMPTY_BODY = YES;
				CLANG_WARN_ENUM_CONVERSION = YES;
				CLANG_WARN_INT_CONVERSION = YES;
				CLANG_WARN_OBJC_ROOT_CLASS = YES_ERROR;
				CLANG_WARN_UNREACHABLE_CODE = YES;
				CLANG_WARN__DUPLICATE_METHOD_MATCH = YES;
				"CODE_SIGN_IDENTITY[sdk=iphoneos*]" = "iPhone Developer";
				COPY_PHASE_STRIP = NO;
				CURRENT_PROJECT_VERSION = 1;
				DEBUG_INFORMATION_FORMAT = dwarf;
				DEFINES_MODULE = NO;
				ENABLE_STRICT_OBJC_MSGSEND = YES;
				ENABLE_TESTABILITY = YES;
				GCC_C_LANGUAGE_STANDARD = gnu99;
				GCC_DYNAMIC_NO_PIC = NO;
				GCC_NO_COMMON_BLOCKS = YES;
				GCC_OPTIMIZATION_LEVEL = 0;
				GCC_PREPROCESSOR_DEFINITIONS = (
					"DEBUG=1",
					"$(inherited)",
				);
				GCC_WARN_64_TO_32_BIT_CONVERSION = YES;
				GCC_WARN_ABOUT_RETURN_TYPE = YES_ERROR;
				GCC_WARN_UNDECLARED_SELECTOR = YES;
				GCC_WARN_UNINITIALIZED_AUTOS = YES_AGGRESSIVE;
				GCC_WARN_UNUSED_FUNCTION = YES;
				GCC_WARN_UNUSED_VARIABLE = YES;
				IPHONEOS_DEPLOYMENT_TARGET = 9.1;
				MTL_ENABLE_DEBUG_INFO = YES;
				ONLY_ACTIVE_ARCH = YES;
				SDKROOT = iphoneos;
				SWIFT_OPTIMIZATION_LEVEL = "-Onone";
				TARGETED_DEVICE_FAMILY = "1,2";
				VERSIONING_SYSTEM = "apple-generic";
				VERSION_INFO_PREFIX = "";
			};
			name = Debug;
		};
		7A36F9B01BF8DDCB005E478F /* Release */ = {
			isa = XCBuildConfiguration;
			buildSettings = {
				ALWAYS_SEARCH_USER_PATHS = NO;
				CLANG_CXX_LANGUAGE_STANDARD = "gnu++0x";
				CLANG_CXX_LIBRARY = "libc++";
				CLANG_ENABLE_MODULES = YES;
				CLANG_ENABLE_OBJC_ARC = YES;
				CLANG_WARN_BOOL_CONVERSION = YES;
				CLANG_WARN_CONSTANT_CONVERSION = YES;
				CLANG_WARN_DIRECT_OBJC_ISA_USAGE = YES_ERROR;
				CLANG_WARN_EMPTY_BODY = YES;
				CLANG_WARN_ENUM_CONVERSION = YES;
				CLANG_WARN_INT_CONVERSION = YES;
				CLANG_WARN_OBJC_ROOT_CLASS = YES_ERROR;
				CLANG_WARN_UNREACHABLE_CODE = YES;
				CLANG_WARN__DUPLICATE_METHOD_MATCH = YES;
				"CODE_SIGN_IDENTITY[sdk=iphoneos*]" = "iPhone Developer";
				COPY_PHASE_STRIP = NO;
				CURRENT_PROJECT_VERSION = 1;
				DEBUG_INFORMATION_FORMAT = "dwarf-with-dsym";
				DEFINES_MODULE = NO;
				ENABLE_NS_ASSERTIONS = NO;
				ENABLE_STRICT_OBJC_MSGSEND = YES;
				GCC_C_LANGUAGE_STANDARD = gnu99;
				GCC_NO_COMMON_BLOCKS = YES;
				GCC_WARN_64_TO_32_BIT_CONVERSION = YES;
				GCC_WARN_ABOUT_RETURN_TYPE = YES_ERROR;
				GCC_WARN_UNDECLARED_SELECTOR = YES;
				GCC_WARN_UNINITIALIZED_AUTOS = YES_AGGRESSIVE;
				GCC_WARN_UNUSED_FUNCTION = YES;
				GCC_WARN_UNUSED_VARIABLE = YES;
				IPHONEOS_DEPLOYMENT_TARGET = 9.1;
				MTL_ENABLE_DEBUG_INFO = NO;
				SDKROOT = iphoneos;
				TARGETED_DEVICE_FAMILY = "1,2";
				VALIDATE_PRODUCT = YES;
				VERSIONING_SYSTEM = "apple-generic";
				VERSION_INFO_PREFIX = "";
			};
			name = Release;
		};
		7A36F9B21BF8DDCB005E478F /* Debug */ = {
			isa = XCBuildConfiguration;
			buildSettings = {
				CLANG_ENABLE_MODULES = YES;
				DEFINES_MODULE = YES;
				DYLIB_COMPATIBILITY_VERSION = 1;
				DYLIB_CURRENT_VERSION = 1;
				DYLIB_INSTALL_NAME_BASE = "@rpath";
				FRAMEWORK_SEARCH_PATHS = (
					"$(inherited)",
					"$(PROJECT_DIR)/Carthage/Build/iOS",
				);
				INFOPLIST_FILE = WatsonSDK/Info.plist;
				INSTALL_PATH = "$(LOCAL_LIBRARY_DIR)/Frameworks";
				LD_RUNPATH_SEARCH_PATHS = "$(inherited) @executable_path/Frameworks @loader_path/Frameworks";
				LIBRARY_SEARCH_PATHS = (
					"$(inherited)",
					"$(PROJECT_DIR)/WatsonSDK/TextToSpeech/Libraries/lib",
				);
				OTHER_SWIFT_FLAGS = "-DDEBUG";
				PRODUCT_BUNDLE_IDENTIFIER = "com.ibm.watson.developer-cloud.WatsonSDK";
				PRODUCT_NAME = "$(TARGET_NAME)";
				SKIP_INSTALL = YES;
				SWIFT_OPTIMIZATION_LEVEL = "-Onone";
			};
			name = Debug;
		};
		7A36F9B31BF8DDCB005E478F /* Release */ = {
			isa = XCBuildConfiguration;
			buildSettings = {
				CLANG_ENABLE_MODULES = YES;
				DEFINES_MODULE = YES;
				DYLIB_COMPATIBILITY_VERSION = 1;
				DYLIB_CURRENT_VERSION = 1;
				DYLIB_INSTALL_NAME_BASE = "@rpath";
				FRAMEWORK_SEARCH_PATHS = (
					"$(inherited)",
					"$(PROJECT_DIR)/Carthage/Build/iOS",
				);
				INFOPLIST_FILE = WatsonSDK/Info.plist;
				INSTALL_PATH = "$(LOCAL_LIBRARY_DIR)/Frameworks";
				LD_RUNPATH_SEARCH_PATHS = "$(inherited) @executable_path/Frameworks @loader_path/Frameworks";
				LIBRARY_SEARCH_PATHS = (
					"$(inherited)",
					"$(PROJECT_DIR)/WatsonSDK/TextToSpeech/Libraries/lib",
				);
				PRODUCT_BUNDLE_IDENTIFIER = "com.ibm.watson.developer-cloud.WatsonSDK";
				PRODUCT_NAME = "$(TARGET_NAME)";
				SKIP_INSTALL = YES;
			};
			name = Release;
		};
		7A36F9B51BF8DDCB005E478F /* Debug */ = {
			isa = XCBuildConfiguration;
			buildSettings = {
				INFOPLIST_FILE = WatsonSDKTests/Info.plist;
				LD_RUNPATH_SEARCH_PATHS = "$(inherited) @executable_path/Frameworks @loader_path/Frameworks";
				PRODUCT_BUNDLE_IDENTIFIER = "com.ibm.watson.developer-cloud.WatsonSDKTests";
				PRODUCT_NAME = "$(TARGET_NAME)";
			};
			name = Debug;
		};
		7A36F9B61BF8DDCB005E478F /* Release */ = {
			isa = XCBuildConfiguration;
			buildSettings = {
				INFOPLIST_FILE = WatsonSDKTests/Info.plist;
				LD_RUNPATH_SEARCH_PATHS = "$(inherited) @executable_path/Frameworks @loader_path/Frameworks";
				PRODUCT_BUNDLE_IDENTIFIER = "com.ibm.watson.developer-cloud.WatsonSDKTests";
				PRODUCT_NAME = "$(TARGET_NAME)";
			};
			name = Release;
		};
/* End XCBuildConfiguration section */

/* Begin XCConfigurationList section */
		7A36F9971BF8DDCA005E478F /* Build configuration list for PBXProject "WatsonSDK" */ = {
			isa = XCConfigurationList;
			buildConfigurations = (
				7A36F9AF1BF8DDCB005E478F /* Debug */,
				7A36F9B01BF8DDCB005E478F /* Release */,
			);
			defaultConfigurationIsVisible = 0;
			defaultConfigurationName = Release;
		};
		7A36F9B11BF8DDCB005E478F /* Build configuration list for PBXNativeTarget "WatsonSDK" */ = {
			isa = XCConfigurationList;
			buildConfigurations = (
				7A36F9B21BF8DDCB005E478F /* Debug */,
				7A36F9B31BF8DDCB005E478F /* Release */,
			);
			defaultConfigurationIsVisible = 0;
			defaultConfigurationName = Release;
		};
		7A36F9B41BF8DDCB005E478F /* Build configuration list for PBXNativeTarget "WatsonSDKTests" */ = {
			isa = XCConfigurationList;
			buildConfigurations = (
				7A36F9B51BF8DDCB005E478F /* Debug */,
				7A36F9B61BF8DDCB005E478F /* Release */,
			);
			defaultConfigurationIsVisible = 0;
			defaultConfigurationName = Release;
		};
/* End XCConfigurationList section */
	};
	rootObject = 7A36F9941BF8DDCA005E478F /* Project object */;
}<|MERGE_RESOLUTION|>--- conflicted
+++ resolved
@@ -960,12 +960,9 @@
 				7AF96BB61BF996560083ED23 /* OpusHelper.m in Sources */,
 				7ADC3A671BF9551500CD916E /* AlchemyLanguageConstants.swift in Sources */,
 				7ADC3A541BF951AC00CD916E /* Log.swift in Sources */,
-<<<<<<< HEAD
 				6E75353E1C0515F3003EAECE /* Microformat.swift in Sources */,
 				E143E39D1BFFE472001D4754 /* STTResponse.swift in Sources */,
-=======
 				E143E39D1BFFE472001D4754 /* SpeechToTextResponse.swift in Sources */,
->>>>>>> 3abe23b8
 				7ADC3A7F1BF9560400CD916E /* ImageFace.swift in Sources */,
 				7ADC3A741BF9551500CD916E /* PublicationDate.swift in Sources */,
 				6E2E42FE1BFBD27500B32691 /* DocumentTitle.swift in Sources */,
